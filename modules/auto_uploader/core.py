"""
Facebook Auto Uploader - Core Module
Main upload orchestration and logic - SIMPLIFIED VERSION
"""

import os
import json
import time
import logging
import time
from pathlib import Path
from datetime import datetime
from typing import Dict, List, Optional

<<<<<<< HEAD
=======
from .auth_handler import AuthHandler
from .browser_launcher import BrowserLauncher
from .configuration import SettingsManager
from .history_manager import HistoryManager
from .upload_manager import UploadManager
>>>>>>> 7de1a6e4
from .utils import (
    load_config,
    load_tracking_data,
    save_tracking_data,
    parse_login_data,
    get_video_files,
    format_file_size,
    get_config_value
)
from .browser_controller import BrowserController
from .upload_manager import UploadManager


class FacebookAutoUploader:
    """Main Facebook Auto Uploader class - Simple & Clean"""

    def __init__(self, base_dir: Optional[Path] = None):
        """
        Initialize Facebook Auto Uploader

        Args:
            base_dir: Base directory (defaults to module directory)
        """
        # Get module directory
        if base_dir is None:
            self.base_dir = Path(__file__).parent
        else:
            self.base_dir = Path(base_dir)

        # Load configuration (simple JSON loading)
        self.config = load_config(self.base_dir / 'data' / 'settings.json')

        # Load tracking data (JSON-based)
        self.tracking = load_tracking_data(self.base_dir / 'data' / 'upload_tracking.json')

        # Initialize components
        self.browser_controller = BrowserController(self.config)
        self.upload_manager = UploadManager(self.config, self.tracking, self.save_tracking)

        # Setup logging
        self.setup_logging()

    def setup_logging(self, log_level: str = 'INFO'):
        """Configure logging system"""
        logs_dir = self.base_dir / 'data' / 'logs'
        logs_dir.mkdir(parents=True, exist_ok=True)

        log_file = logs_dir / f"upload_{datetime.now().strftime('%Y%m%d_%H%M%S')}.log"

        logging.basicConfig(
            level=getattr(logging, log_level),
            format='%(asctime)s - %(levelname)s - %(message)s',
            handlers=[
                logging.FileHandler(log_file, encoding='utf-8'),
                logging.StreamHandler()
            ]
        )

    def save_tracking(self):
        """Save tracking data to JSON file"""
        save_tracking_data(
            self.base_dir / 'data' / 'upload_tracking.json',
            self.tracking
        )

    def run(self):
        """Main execution flow"""
        try:
            logging.info("="*60)
            logging.info("Facebook Auto Uploader Started")
            logging.info("="*60)

            # Scan creators and shortcuts
            mapping = self.scan_creator_shortcuts()

            if not mapping:
                logging.warning("No creator shortcuts found!")
                return False

            # Display summary
            self.display_summary(mapping)

            # Process each browser account
            for browser_type, accounts in mapping.items():
                enabled = get_config_value(
                    self.config,
                    f'browsers.{browser_type}.enabled',
                    True
                )

                if not enabled:
                    logging.info(f"Skipping {browser_type} (disabled in config)")
                    continue

                for account_name, creators in accounts.items():
                    try:
                        self.process_browser_account(browser_type, account_name, creators)
                    except Exception as e:
                        logging.error(f"Error processing {browser_type}/{account_name}: {e}")
                        continue

            logging.info("="*60)
            logging.info("Upload Process Completed!")
            logging.info("="*60)
            return True

        except KeyboardInterrupt:
            logging.info("\nProcess interrupted by user")
            return False
        except Exception as e:
            logging.error(f"Fatal error: {e}", exc_info=True)
            return False
        finally:
            self.cleanup()

    def scan_creator_shortcuts(self) -> Dict:
        """
        Scan creator_shortcuts folder and build mapping

        Returns:
            Dictionary: {browser_type: {account_name: [creator_names]}}
        """
        logging.info("Scanning creator shortcuts...")

        mapping = {}
        shortcuts_path = self.base_dir / 'creator_shortcuts'

        if not shortcuts_path.exists():
            logging.warning(f"Shortcuts folder not found: {shortcuts_path}")
            return mapping

<<<<<<< HEAD
        # Iterate through browser types
        for browser_dir in shortcuts_path.iterdir():
            if not browser_dir.is_dir():
                continue

            browser_type = browser_dir.name.lower()
            mapping[browser_type] = {}

            # Iterate through accounts
            for account_dir in browser_dir.iterdir():
                if not account_dir.is_dir():
                    continue

                account_name = account_dir.name

                # Find creator folders
                creators = [
                    item.name for item in account_dir.iterdir()
                    if item.is_dir() and not item.name.startswith('_') and not item.name.startswith('.')
                ]

                if creators:
                    mapping[browser_type][account_name] = sorted(creators)

        logging.info(f"Found {sum(len(accounts) for accounts in mapping.values())} browser account(s)")
=======
        logging.debug(f"Scanning directory: {shortcuts_path}")

        for candidate in shortcuts_path.iterdir():
            if not candidate.is_dir():
                logging.debug(f"Skipping non-directory: {candidate.name}")
                continue

            login_data_file = candidate / 'login_data.txt'
            logging.debug(f"Checking: {candidate.name}")

            if login_data_file.exists():
                logging.debug(f"Found login_data.txt in: {candidate.name}")
                browser_type = self._infer_browser_type(candidate.name, candidate)
                creators = self._collect_creator_folders(candidate)
                logging.debug(f"Found {len(creators)} creators in {candidate.name}: {creators}")
                # Add to mapping even if no creators (for browser-only launch)
                mapping.setdefault(browser_type, {})[candidate.name] = creators
                if not creators:
                    logging.info(f"No creator folders found in {candidate.name}, will launch browser only")
            else:
                logging.debug(f"No login_data.txt in {candidate.name}, checking as browser folder")
                browser_type = candidate.name.lower()
                for account_dir in candidate.iterdir():
                    if not account_dir.is_dir():
                        continue
                    logging.debug(f"Checking account folder: {account_dir.name}")
                    creators = self._collect_creator_folders(account_dir)
                    if creators:
                        mapping.setdefault(browser_type, {})[account_dir.name] = creators

        logging.info(f"Scan complete. Found {sum(len(accounts) for accounts in mapping.values())} account(s)")
>>>>>>> 7de1a6e4
        return mapping

    def display_summary(self, mapping: Dict):
        """Display upload summary"""
        logging.info("\n" + "="*60)
        logging.info("UPLOAD SUMMARY")
        logging.info("="*60)

        total_creators = 0
        total_videos = 0

        for browser_type, accounts in mapping.items():
            logging.info(f"\n{browser_type.upper()}:")

            for account_name, creators in accounts.items():
                logging.info(f"  Account: {account_name}")

                for creator_name in creators:
                    videos = self._get_creator_videos(creator_name)
                    pending = [v for v in videos if not self._is_uploaded(creator_name, v.name)]

                    logging.info(f"    {creator_name}: {len(pending)} video(s) pending")
                    total_creators += 1
                    total_videos += len(pending)

        logging.info("\n" + "="*60)
        logging.info(f"Total: {total_creators} creator(s), {total_videos} video(s)")
        logging.info("="*60 + "\n")

    def process_browser_account(self, browser_type: str, account_name: str, creators: List[str]):
        """Process all creators for a browser account"""
        logging.info(f"\nProcessing {browser_type.upper()} - {account_name}")

        try:
            # Load login data
<<<<<<< HEAD
            login_data_map = self._load_account_credentials(browser_type, account_name)
=======
            account_root = self._resolve_account_root(browser_type, account_name)
            if not account_root:
                logging.warning(f"Unable to locate shortcuts for {account_name}")
                return

            logging.debug(f"Account root: {account_root}")

            login_data_map = self._load_account_credentials(browser_type, account_name, account_root)
>>>>>>> 7de1a6e4

            if not login_data_map:
                logging.warning(f"No login credentials loaded for account: {account_name}")
                logging.warning(f"Expected login_data.txt at: {account_root / 'login_data.txt'}")
                logging.warning(f"Make sure login_data.txt exists and has valid entries")
                return

            # Launch browser
            browser_window = self.browser_controller.launch_browser(browser_type)
            if not browser_window:
                logging.error(f"Failed to launch {browser_type}")
                return

            # Handle Facebook login with credentials
            logging.info(f"\n{'='*60}")
            logging.info(f"🔐 Preparing to login to Facebook")
            logging.info(f"{'='*60}")

            # Get the first login data entry (use the page_name as the account identifier)
            first_entry = next(iter(login_data_map.values())) if login_data_map else None
            if first_entry:
                email = first_entry.get('facebook_email', '')
                password = first_entry.get('facebook_password', '')

                if email and password:
                    logging.info(f"📧 Account: {email}")
                    time.sleep(2)
                    # Call login handler
                    login_success = self.browser_launcher.handle_facebook_login(email, password)
                    if not login_success:
                        logging.warning("⚠ Could not complete automated login")
                        logging.info("📌 Please login manually in the browser window")
                        time.sleep(5)
                else:
                    logging.warning("⚠ Email or password missing in login data")
            else:
                logging.warning("⚠ No login credentials available")

            # Check if we have creators to process
            if not creators:
                logging.info(f"\nNo creators found for {account_name}.")
                logging.info("✓ Browser launched and ready for use.")
                logging.info("📌 You can now manually use the browser to upload videos.")
                # Keep browser open - don't close it
                return

            # Process each creator
            for creator_name in creators:
                try:
                    self._process_creator(
                        browser_type,
                        account_name,
                        creator_name,
                        login_data_map
                    )
                except Exception as e:
                    logging.error(f"Error with {creator_name}: {e}")
                    continue

            # Close browser
            self.browser_controller.close_browser(browser_type)

        except Exception as e:
            logging.error(f"Error in process_browser_account: {e}", exc_info=True)

    def _process_creator(self, browser_type: str, account_name: str,
                        creator_name: str, login_data_map: Dict):
        """Process single creator"""
        logging.info(f"\n--- Processing Creator: {creator_name} ---")

        # Get login data
        login_data = login_data_map.get(creator_name)
        if not login_data:
            logging.warning(f"No login data for {creator_name}")
            return

<<<<<<< HEAD
        # Try to open profile
        profile_shortcut = (
            self.base_dir / 'creator_shortcuts' / browser_type /
            account_name / creator_name / 'profile.lnk'
        )

        if profile_shortcut.exists():
            self.browser_controller.open_profile_via_shortcut(browser_type, profile_shortcut)
=======
        # Locate creator shortcut directory (check for Creators subfolder)
        creator_shortcut_dir = self._resolve_creator_shortcut_dir(account_root, creator_name)
        if not creator_shortcut_dir:
            logging.warning(f"Creator shortcut directory not found for {creator_name}")
            return

        bulk_shortcut = creator_shortcut_dir / 'bulk videos.lnk'
        single_shortcut = creator_shortcut_dir / 'single video.lnk'
        profile_shortcut = creator_shortcut_dir / 'profile.lnk'

        pending_videos = self._get_creator_videos(creator_name)

        shortcut_to_use = None
        upload_mode = 'auto'
        if bulk_shortcut.exists() and len(pending_videos) >= 2:
            shortcut_to_use = bulk_shortcut
            upload_mode = 'bulk'
        elif single_shortcut.exists():
            shortcut_to_use = single_shortcut
            upload_mode = 'single'
        elif profile_shortcut.exists():
            shortcut_to_use = profile_shortcut

        if shortcut_to_use:
            self.browser_launcher.open_profile_shortcut(browser_type, shortcut_to_use)
>>>>>>> 7de1a6e4

        # Connect Selenium
        driver = self.browser_controller.connect_selenium(browser_type, creator_name)
        if not driver:
            logging.error("Failed to connect Selenium")
            return

        try:
            # Prepare creator data
            creator_data = {
                'name': creator_name,
                'browser_type': browser_type,
                'account_name': account_name,
                **login_data
            }

            # Upload videos
            self.upload_manager.upload_creator_videos(driver, creator_data)

        finally:
            try:
                driver.quit()
            except:
                pass

<<<<<<< HEAD
    def _load_account_credentials(self, browser_type: str, account_name: str) -> Dict:
        """Load login credentials for account"""
        login_file = (
            self.base_dir / 'creator_shortcuts' /
            browser_type / account_name / 'login_data.txt'
        )
=======
    def _load_account_credentials(self, browser_type: str, account_name: str, account_root: Path) -> Dict:
        """
        Load login credentials for account.

        Maps creator folder names to their login credentials using page_name.
        """
        login_file = account_root / 'login_data.txt'
>>>>>>> 7de1a6e4

        if not login_file.exists():
            logging.warning(f"login_data.txt not found: {login_file}")
            return {}

        login_entries = parse_login_data(login_file)
<<<<<<< HEAD
        return {entry['profile_name']: entry for entry in login_entries}
=======
        if not login_entries:
            logging.warning(f"No entries found in login_data.txt: {login_file}")
            return {}

        credentials = {}

        for entry in login_entries:
            identifier = f"{browser_type}:{account_name}:{entry['profile_name']}"
            entry = self.auth_handler.read_password(identifier, entry)

            # Use page_name as key (matches creator folder names)
            page_name = entry.get('page_name', '').strip()
            if page_name:
                credentials[page_name] = entry
                logging.debug(f"Loaded credentials for page: {page_name}")
            else:
                logging.warning(f"Empty page_name in login_data.txt for profile: {entry.get('profile_name')}")

        logging.info(f"Loaded {len(credentials)} credential entries from {login_file.name}")
        return credentials
>>>>>>> 7de1a6e4

    def _get_creator_videos(self, creator_name: str) -> List[Path]:
        """Get videos for creator"""
        creator_path = self.base_dir / 'creators' / creator_name
        if not creator_path.exists():
            return []
        return get_video_files(creator_path)

<<<<<<< HEAD
=======
    def _collect_creator_folders(self, account_dir: Path) -> List[str]:
        """
        Collect creator folders from account directory.

        Checks for 'Creators' subfolder first (new structure),
        then falls back to direct subfolders (legacy).

        Structure:
            account_dir/
            ├── login_data.txt
            └── Creators/          <- Check here first
                ├── Creator1/
                ├── Creator2/
                └── ...
        """
        # Check for Creators subfolder first (new structure)
        creators_subfolder = account_dir / 'Creators'
        if creators_subfolder.exists() and creators_subfolder.is_dir():
            logging.debug(f"Found Creators subfolder in {account_dir.name}")
            return sorted(
                [item.name for item in creators_subfolder.iterdir()
                 if item.is_dir() and not item.name.startswith('_')]
            )

        # Fall back to direct subfolders (legacy structure)
        logging.debug(f"Using direct subfolders for {account_dir.name}")
        return sorted(
            [item.name for item in account_dir.iterdir()
             if item.is_dir() and not item.name.startswith('_') and item.name != 'Creators']
        )

    def _resolve_account_root(self, browser_type: str, account_name: str) -> Optional[Path]:
        candidates = [
            self.paths.shortcuts_root / browser_type / account_name,
            self.paths.shortcuts_root / account_name,
        ]

        for candidate in candidates:
            if candidate.exists():
                return candidate
        return None

    def _resolve_creator_shortcut_dir(self, account_root: Path, creator_name: str) -> Optional[Path]:
        """
        Resolve creator shortcut directory, checking for Creators subfolder.

        Args:
            account_root: Account root directory (email folder)
            creator_name: Creator/page name

        Returns:
            Path to creator shortcut directory, or None if not found
        """
        # Check for new structure: account_root/Creators/creator_name
        creators_subdir = account_root / 'Creators' / creator_name
        if creators_subdir.exists() and creators_subdir.is_dir():
            logging.debug(f"Found creator shortcuts in Creators subfolder: {creators_subdir}")
            return creators_subdir

        # Fall back to legacy structure: account_root/creator_name
        direct_dir = account_root / creator_name
        if direct_dir.exists() and direct_dir.is_dir():
            logging.debug(f"Found creator shortcuts in direct path: {direct_dir}")
            return direct_dir

        logging.warning(f"Creator shortcut directory not found for {creator_name}")
        return None

    def _infer_browser_type(self, account_name: str, account_dir: Path) -> str:
        """
        Infer browser type for an account folder.

        Priority:
        1. Check login_data.txt for browser_type field (highest priority)
        2. Check account folder name for browser hints
        3. Fall back to configured automation mode
        """
        # First priority: Check login_data.txt
        login_file = account_dir / 'login_data.txt'
        if login_file.exists():
            entries = parse_login_data(login_file)
            for entry in entries:
                browser_type = entry.get('browser_type', '').strip().lower()
                if browser_type:
                    logging.debug(f"Browser type from login_data.txt: {browser_type}")
                    return browser_type

        # Second priority: Check folder name
        lower_name = account_name.lower()
        if 'gologin' in lower_name or 'orbita' in lower_name:
            return 'gologin'
        if 'ix' in lower_name or 'incogniton' in lower_name:
            return 'ix'
        if 'vpn' in lower_name:
            return 'vpn'

        # Fall back to configured mode
        logging.debug(f"Using default automation mode: {self.mode.value}")
        return self.mode.value

>>>>>>> 7de1a6e4
    def _is_uploaded(self, creator_name: str, video_name: str) -> bool:
        """Check if video was uploaded"""
        history = self.tracking.get('upload_history', [])

        for entry in history:
            if (entry.get('creator_name') == creator_name and
                entry.get('video_file') == video_name and
                entry.get('status') == 'completed'):
                return True

        return False

    def cleanup(self):
        """Cleanup resources"""
        logging.info("Cleaning up...")
        try:
            self.browser_controller.close_all()
            self.save_tracking()
        except Exception as e:
            logging.error(f"Cleanup error: {e}")


# Standalone execution
if __name__ == "__main__":
    uploader = FacebookAutoUploader()
    uploader.run()<|MERGE_RESOLUTION|>--- conflicted
+++ resolved
@@ -12,14 +12,11 @@
 from datetime import datetime
 from typing import Dict, List, Optional
 
-<<<<<<< HEAD
-=======
 from .auth_handler import AuthHandler
 from .browser_launcher import BrowserLauncher
-from .configuration import SettingsManager
+from .configuration import AutomationMode, SettingsManager
 from .history_manager import HistoryManager
 from .upload_manager import UploadManager
->>>>>>> 7de1a6e4
 from .utils import (
     load_config,
     load_tracking_data,
@@ -151,65 +148,24 @@
             logging.warning(f"Shortcuts folder not found: {shortcuts_path}")
             return mapping
 
-<<<<<<< HEAD
-        # Iterate through browser types
-        for browser_dir in shortcuts_path.iterdir():
-            if not browser_dir.is_dir():
-                continue
-
-            browser_type = browser_dir.name.lower()
-            mapping[browser_type] = {}
-
-            # Iterate through accounts
-            for account_dir in browser_dir.iterdir():
-                if not account_dir.is_dir():
-                    continue
-
-                account_name = account_dir.name
-
-                # Find creator folders
-                creators = [
-                    item.name for item in account_dir.iterdir()
-                    if item.is_dir() and not item.name.startswith('_') and not item.name.startswith('.')
-                ]
-
-                if creators:
-                    mapping[browser_type][account_name] = sorted(creators)
-
-        logging.info(f"Found {sum(len(accounts) for accounts in mapping.values())} browser account(s)")
-=======
-        logging.debug(f"Scanning directory: {shortcuts_path}")
-
         for candidate in shortcuts_path.iterdir():
             if not candidate.is_dir():
-                logging.debug(f"Skipping non-directory: {candidate.name}")
                 continue
 
-            login_data_file = candidate / 'login_data.txt'
-            logging.debug(f"Checking: {candidate.name}")
-
-            if login_data_file.exists():
-                logging.debug(f"Found login_data.txt in: {candidate.name}")
+            if (candidate / 'login_data.txt').exists():
                 browser_type = self._infer_browser_type(candidate.name, candidate)
                 creators = self._collect_creator_folders(candidate)
-                logging.debug(f"Found {len(creators)} creators in {candidate.name}: {creators}")
-                # Add to mapping even if no creators (for browser-only launch)
-                mapping.setdefault(browser_type, {})[candidate.name] = creators
-                if not creators:
-                    logging.info(f"No creator folders found in {candidate.name}, will launch browser only")
+                if creators:
+                    mapping.setdefault(browser_type, {})[candidate.name] = creators
             else:
-                logging.debug(f"No login_data.txt in {candidate.name}, checking as browser folder")
                 browser_type = candidate.name.lower()
                 for account_dir in candidate.iterdir():
                     if not account_dir.is_dir():
                         continue
-                    logging.debug(f"Checking account folder: {account_dir.name}")
                     creators = self._collect_creator_folders(account_dir)
                     if creators:
                         mapping.setdefault(browser_type, {})[account_dir.name] = creators
 
-        logging.info(f"Scan complete. Found {sum(len(accounts) for accounts in mapping.values())} account(s)")
->>>>>>> 7de1a6e4
         return mapping
 
     def display_summary(self, mapping: Dict):
@@ -245,18 +201,12 @@
 
         try:
             # Load login data
-<<<<<<< HEAD
-            login_data_map = self._load_account_credentials(browser_type, account_name)
-=======
             account_root = self._resolve_account_root(browser_type, account_name)
             if not account_root:
                 logging.warning(f"Unable to locate shortcuts for {account_name}")
                 return
 
-            logging.debug(f"Account root: {account_root}")
-
             login_data_map = self._load_account_credentials(browser_type, account_name, account_root)
->>>>>>> 7de1a6e4
 
             if not login_data_map:
                 logging.warning(f"No login credentials loaded for account: {account_name}")
@@ -333,22 +283,8 @@
             logging.warning(f"No login data for {creator_name}")
             return
 
-<<<<<<< HEAD
         # Try to open profile
-        profile_shortcut = (
-            self.base_dir / 'creator_shortcuts' / browser_type /
-            account_name / creator_name / 'profile.lnk'
-        )
-
-        if profile_shortcut.exists():
-            self.browser_controller.open_profile_via_shortcut(browser_type, profile_shortcut)
-=======
-        # Locate creator shortcut directory (check for Creators subfolder)
-        creator_shortcut_dir = self._resolve_creator_shortcut_dir(account_root, creator_name)
-        if not creator_shortcut_dir:
-            logging.warning(f"Creator shortcut directory not found for {creator_name}")
-            return
-
+        creator_shortcut_dir = account_root / creator_name
         bulk_shortcut = creator_shortcut_dir / 'bulk videos.lnk'
         single_shortcut = creator_shortcut_dir / 'single video.lnk'
         profile_shortcut = creator_shortcut_dir / 'profile.lnk'
@@ -368,7 +304,6 @@
 
         if shortcut_to_use:
             self.browser_launcher.open_profile_shortcut(browser_type, shortcut_to_use)
->>>>>>> 7de1a6e4
 
         # Connect Selenium
         driver = self.browser_controller.connect_selenium(browser_type, creator_name)
@@ -394,52 +329,23 @@
             except:
                 pass
 
-<<<<<<< HEAD
-    def _load_account_credentials(self, browser_type: str, account_name: str) -> Dict:
+    def _load_account_credentials(self, browser_type: str, account_name: str, account_root: Path) -> Dict:
         """Load login credentials for account"""
-        login_file = (
-            self.base_dir / 'creator_shortcuts' /
-            browser_type / account_name / 'login_data.txt'
-        )
-=======
-    def _load_account_credentials(self, browser_type: str, account_name: str, account_root: Path) -> Dict:
-        """
-        Load login credentials for account.
-
-        Maps creator folder names to their login credentials using page_name.
-        """
         login_file = account_root / 'login_data.txt'
->>>>>>> 7de1a6e4
 
         if not login_file.exists():
             logging.warning(f"login_data.txt not found: {login_file}")
             return {}
 
         login_entries = parse_login_data(login_file)
-<<<<<<< HEAD
-        return {entry['profile_name']: entry for entry in login_entries}
-=======
-        if not login_entries:
-            logging.warning(f"No entries found in login_data.txt: {login_file}")
-            return {}
-
         credentials = {}
 
         for entry in login_entries:
             identifier = f"{browser_type}:{account_name}:{entry['profile_name']}"
             entry = self.auth_handler.read_password(identifier, entry)
-
-            # Use page_name as key (matches creator folder names)
-            page_name = entry.get('page_name', '').strip()
-            if page_name:
-                credentials[page_name] = entry
-                logging.debug(f"Loaded credentials for page: {page_name}")
-            else:
-                logging.warning(f"Empty page_name in login_data.txt for profile: {entry.get('profile_name')}")
-
-        logging.info(f"Loaded {len(credentials)} credential entries from {login_file.name}")
+            credentials[entry['profile_name']] = entry
+
         return credentials
->>>>>>> 7de1a6e4
 
     def _get_creator_videos(self, creator_name: str) -> List[Path]:
         """Get videos for creator"""
@@ -448,37 +354,9 @@
             return []
         return get_video_files(creator_path)
 
-<<<<<<< HEAD
-=======
     def _collect_creator_folders(self, account_dir: Path) -> List[str]:
-        """
-        Collect creator folders from account directory.
-
-        Checks for 'Creators' subfolder first (new structure),
-        then falls back to direct subfolders (legacy).
-
-        Structure:
-            account_dir/
-            ├── login_data.txt
-            └── Creators/          <- Check here first
-                ├── Creator1/
-                ├── Creator2/
-                └── ...
-        """
-        # Check for Creators subfolder first (new structure)
-        creators_subfolder = account_dir / 'Creators'
-        if creators_subfolder.exists() and creators_subfolder.is_dir():
-            logging.debug(f"Found Creators subfolder in {account_dir.name}")
-            return sorted(
-                [item.name for item in creators_subfolder.iterdir()
-                 if item.is_dir() and not item.name.startswith('_')]
-            )
-
-        # Fall back to direct subfolders (legacy structure)
-        logging.debug(f"Using direct subfolders for {account_dir.name}")
         return sorted(
-            [item.name for item in account_dir.iterdir()
-             if item.is_dir() and not item.name.startswith('_') and item.name != 'Creators']
+            [item.name for item in account_dir.iterdir() if item.is_dir() and not item.name.startswith('_')]
         )
 
     def _resolve_account_root(self, browser_type: str, account_name: str) -> Optional[Path]:
@@ -492,52 +370,7 @@
                 return candidate
         return None
 
-    def _resolve_creator_shortcut_dir(self, account_root: Path, creator_name: str) -> Optional[Path]:
-        """
-        Resolve creator shortcut directory, checking for Creators subfolder.
-
-        Args:
-            account_root: Account root directory (email folder)
-            creator_name: Creator/page name
-
-        Returns:
-            Path to creator shortcut directory, or None if not found
-        """
-        # Check for new structure: account_root/Creators/creator_name
-        creators_subdir = account_root / 'Creators' / creator_name
-        if creators_subdir.exists() and creators_subdir.is_dir():
-            logging.debug(f"Found creator shortcuts in Creators subfolder: {creators_subdir}")
-            return creators_subdir
-
-        # Fall back to legacy structure: account_root/creator_name
-        direct_dir = account_root / creator_name
-        if direct_dir.exists() and direct_dir.is_dir():
-            logging.debug(f"Found creator shortcuts in direct path: {direct_dir}")
-            return direct_dir
-
-        logging.warning(f"Creator shortcut directory not found for {creator_name}")
-        return None
-
     def _infer_browser_type(self, account_name: str, account_dir: Path) -> str:
-        """
-        Infer browser type for an account folder.
-
-        Priority:
-        1. Check login_data.txt for browser_type field (highest priority)
-        2. Check account folder name for browser hints
-        3. Fall back to configured automation mode
-        """
-        # First priority: Check login_data.txt
-        login_file = account_dir / 'login_data.txt'
-        if login_file.exists():
-            entries = parse_login_data(login_file)
-            for entry in entries:
-                browser_type = entry.get('browser_type', '').strip().lower()
-                if browser_type:
-                    logging.debug(f"Browser type from login_data.txt: {browser_type}")
-                    return browser_type
-
-        # Second priority: Check folder name
         lower_name = account_name.lower()
         if 'gologin' in lower_name or 'orbita' in lower_name:
             return 'gologin'
@@ -546,11 +379,15 @@
         if 'vpn' in lower_name:
             return 'vpn'
 
-        # Fall back to configured mode
-        logging.debug(f"Using default automation mode: {self.mode.value}")
+        # check login data hints
+        login_file = account_dir / 'login_data.txt'
+        entries = parse_login_data(login_file)
+        for entry in entries:
+            if entry.get('browser_type'):
+                return entry['browser_type']
+
         return self.mode.value
 
->>>>>>> 7de1a6e4
     def _is_uploaded(self, creator_name: str, video_name: str) -> bool:
         """Check if video was uploaded"""
         history = self.tracking.get('upload_history', [])
