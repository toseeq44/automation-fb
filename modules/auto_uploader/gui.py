--- conflicted
+++ resolved
@@ -241,53 +241,12 @@
         base_dir = Path(__file__).resolve().parent
         settings_path = base_dir / 'data' / 'settings.json'
 
-<<<<<<< HEAD
-        collector = lambda cfg: InitialSetupUI(base_dir, parent=self).collect(cfg)
-
-        try:
-            settings_kwargs = {}
-            try:
-                signature = inspect.signature(SettingsManager)
-            except (TypeError, ValueError):  # pragma: no cover - defensive guard
-                signature = None
-
-            if signature and "interactive_collector" in signature.parameters:
-                settings_kwargs["interactive_collector"] = collector
-
-            try:
-                settings_manager = SettingsManager(settings_path, base_dir, **settings_kwargs)
-            except TypeError as type_error:
-                # Some legacy builds may still raise even after the signature probe
-                if "interactive_collector" not in str(type_error):
-                    raise
-
-                logging.debug(
-                    "SettingsManager rejected 'interactive_collector' despite signature probe: %s",
-                    type_error,
-                )
-
-                settings_manager = SettingsManager(settings_path, base_dir)
-                settings_kwargs.pop("interactive_collector", None)
-
-            ensure_setup = getattr(settings_manager, "ensure_setup", None)
-            if callable(ensure_setup):
-                ensure_setup(interactive_collector=collector)
-            elif settings_kwargs:
-                # We expected to supply the collector via the constructor but fell back to a
-                # legacy SettingsManager without setup hooks.
-                raise RuntimeError(
-                    "The installed SettingsManager version does not expose GUI setup hooks."
-                )
-
-            self.settings_manager = settings_manager
-=======
         try:
             SettingsManager(
                 settings_path,
                 base_dir,
                 interactive_collector=lambda cfg: InitialSetupUI(base_dir, parent=self).collect(cfg),
             )
->>>>>>> 870bbab7
         except RuntimeError as exc:
             message = str(exc) or "Initial setup was cancelled."
             self.log_output.append(f"[!] {message}")
