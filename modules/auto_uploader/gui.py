"""
modules/auto_uploader/gui.py
Facebook Auto Uploader GUI
"""
from PyQt5.QtWidgets import (
    QWidget, QVBoxLayout, QHBoxLayout, QLabel,
    QPushButton, QTextEdit, QMessageBox, QProgressBar
)
from PyQt5.QtCore import Qt, QThread, pyqtSignal
from pathlib import Path
import logging

try:
    from .core import FacebookAutoUploader
    from .configuration import SettingsManager
    from .ui_configurator import InitialSetupUI
except ImportError:
    FacebookAutoUploader = None
    SettingsManager = None
    InitialSetupUI = None


class UploaderThread(QThread):
    """Background thread for running uploader"""
    log_signal = pyqtSignal(str)
    finished_signal = pyqtSignal(bool)

    def __init__(self):
        super().__init__()
        self.uploader = None

    def run(self):
        try:
            # Setup logging to emit to GUI
            class GUIHandler(logging.Handler):
                def __init__(self, signal):
                    super().__init__()
                    self.signal = signal

                def emit(self, record):
                    msg = self.format(record)
                    self.signal.emit(msg)

            # Initialize uploader
            self.uploader = FacebookAutoUploader()

            # Add GUI logging handler
            gui_handler = GUIHandler(self.log_signal)
            gui_handler.setFormatter(logging.Formatter('%(asctime)s - %(levelname)s - %(message)s'))
            logging.getLogger().addHandler(gui_handler)

            # Run uploader
            success = self.uploader.run()
            self.finished_signal.emit(success)

        except Exception as e:
            self.log_signal.emit(f"ERROR: {str(e)}")
            self.finished_signal.emit(False)


class AutoUploaderPage(QWidget):
    """Facebook Auto Uploader GUI Page"""

    def __init__(self, back_callback=None):
        super().__init__()
        self.back_callback = back_callback
        self.uploader_thread = None
        self.init_ui()

    def init_ui(self):
        layout = QVBoxLayout()
        layout.setSpacing(15)
        layout.setContentsMargins(20, 20, 20, 20)

        self.setStyleSheet("background-color: #23272A; color: #F5F6F5;")

        # Title
        title = QLabel("☁️ Facebook Auto Uploader")
        title.setStyleSheet("font-size: 24px; font-weight: bold; color: #1ABC9C;")
        title.setAlignment(Qt.AlignCenter)
        layout.addWidget(title)

        # Description
        desc = QLabel("Upload videos to Facebook pages using anti-detect browsers")
        desc.setStyleSheet("font-size: 14px; color: #B9BBBE;")
        desc.setAlignment(Qt.AlignCenter)
        layout.addWidget(desc)

        # Status section
        status_layout = QHBoxLayout()

        status_label = QLabel("Status:")
        status_label.setStyleSheet("font-size: 14px; font-weight: bold;")
        status_layout.addWidget(status_label)

        self.status_text = QLabel("Ready")
        self.status_text.setStyleSheet("font-size: 14px; color: #43B581;")
        status_layout.addWidget(self.status_text)
        status_layout.addStretch()

        layout.addLayout(status_layout)

        # Progress bar
        self.progress_bar = QProgressBar()
        self.progress_bar.setStyleSheet("""
            QProgressBar {
                border: 2px solid #1ABC9C;
                border-radius: 5px;
                text-align: center;
                background-color: #2C2F33;
                color: #F5F6F5;
            }
            QProgressBar::chunk {
                background-color: #1ABC9C;
            }
        """)
        self.progress_bar.setVisible(False)
        layout.addWidget(self.progress_bar)

        # Log output
        log_label = QLabel("Log Output:")
        log_label.setStyleSheet("font-size: 14px; font-weight: bold; margin-top: 10px;")
        layout.addWidget(log_label)

        self.log_output = QTextEdit()
        self.log_output.setReadOnly(True)
        self.log_output.setStyleSheet("""
            QTextEdit {
                background-color: #2C2F33;
                color: #F5F6F5;
                border: 2px solid #1ABC9C;
                border-radius: 5px;
                padding: 10px;
                font-family: 'Courier New', monospace;
                font-size: 12px;
            }
        """)
        layout.addWidget(self.log_output)

        # Buttons
        btn_layout = QHBoxLayout()
        btn_layout.setSpacing(10)

        self.start_btn = QPushButton("🚀 Start Upload")
        self.start_btn.setStyleSheet("""
            QPushButton {
                background-color: #1ABC9C;
                color: #F5F6F5;
                border: none;
                padding: 12px 24px;
                border-radius: 8px;
                font-size: 16px;
                font-weight: bold;
            }
            QPushButton:hover {
                background-color: #16A085;
            }
            QPushButton:pressed {
                background-color: #128C7E;
            }
            QPushButton:disabled {
                background-color: #7F8C8D;
            }
        """)
        self.start_btn.clicked.connect(self.start_upload)
        btn_layout.addWidget(self.start_btn)

        self.stop_btn = QPushButton("⏹ Stop")
        self.stop_btn.setStyleSheet("""
            QPushButton {
                background-color: #E74C3C;
                color: #F5F6F5;
                border: none;
                padding: 12px 24px;
                border-radius: 8px;
                font-size: 16px;
                font-weight: bold;
            }
            QPushButton:hover {
                background-color: #C0392B;
            }
            QPushButton:disabled {
                background-color: #7F8C8D;
            }
        """)
        self.stop_btn.clicked.connect(self.stop_upload)
        self.stop_btn.setEnabled(False)
        btn_layout.addWidget(self.stop_btn)

        self.clear_log_btn = QPushButton("🗑 Clear Log")
        self.clear_log_btn.setStyleSheet("""
            QPushButton {
                background-color: #7F8C8D;
                color: #F5F6F5;
                border: none;
                padding: 12px 24px;
                border-radius: 8px;
                font-size: 16px;
                font-weight: bold;
            }
            QPushButton:hover {
                background-color: #95A5A6;
            }
        """)
        self.clear_log_btn.clicked.connect(lambda: self.log_output.clear())
        btn_layout.addWidget(self.clear_log_btn)

        back_btn = QPushButton("⬅ Back")
        back_btn.setStyleSheet("""
            QPushButton {
                background-color: #3498DB;
                color: #F5F6F5;
                border: none;
                padding: 12px 24px;
                border-radius: 8px;
                font-size: 16px;
                font-weight: bold;
            }
            QPushButton:hover {
                background-color: #2980B9;
            }
        """)
        back_btn.clicked.connect(self.back_callback if self.back_callback else lambda: None)
        btn_layout.addWidget(back_btn)

        layout.addLayout(btn_layout)

        self.setLayout(layout)

    def start_upload(self):
        """Start upload process"""
        if FacebookAutoUploader is None or SettingsManager is None or InitialSetupUI is None:
            QMessageBox.warning(
                self,
                "Module Not Available",
                "The auto uploader module could not be loaded."
            )
            return

        base_dir = Path(__file__).resolve().parent
        settings_path = base_dir / 'data' / 'settings.json'

<<<<<<< HEAD
        collector = lambda cfg: InitialSetupUI(base_dir, parent=self).collect(cfg)

        try:
            try:
                settings_manager = SettingsManager(
                    settings_path,
                    base_dir,
                    interactive_collector=collector,
                )
            except TypeError as type_error:
                if "interactive_collector" not in str(type_error):
                    raise

                logging.debug(
                    "SettingsManager constructor does not support 'interactive_collector': %s",
                    type_error,
                )

                settings_manager = SettingsManager(settings_path, base_dir)
                ensure_setup = getattr(settings_manager, "ensure_setup", None)

                if callable(ensure_setup):
                    ensure_setup(interactive_collector=collector)
                else:
                    raise RuntimeError(
                        "The installed SettingsManager version does not expose GUI setup hooks."
                    ) from type_error

            self.settings_manager = settings_manager
=======
        try:
            SettingsManager(
                settings_path,
                base_dir,
                interactive_collector=lambda cfg: InitialSetupUI(base_dir, parent=self).collect(cfg),
            )
>>>>>>> 3f8ac78e
        except RuntimeError as exc:
            message = str(exc) or "Initial setup was cancelled."
            self.log_output.append(f"[!] {message}")
            QMessageBox.information(self, "Setup Cancelled", message)
            return
        except Exception as exc:  # pragma: no cover - defensive guard
            logging.exception("Failed to complete initial setup", exc_info=True)
            QMessageBox.critical(
                self,
                "Setup Failed",
                f"Could not complete the initial setup: {exc}",
            )
            return

        self.log_output.append("="*60)
        self.log_output.append("Starting Facebook Auto Uploader...")
        self.log_output.append("="*60)

        self.status_text.setText("Running...")
        self.status_text.setStyleSheet("font-size: 14px; color: #F39C12;")

        self.start_btn.setEnabled(False)
        self.stop_btn.setEnabled(True)
        self.progress_bar.setVisible(True)
        self.progress_bar.setRange(0, 0)  # Indeterminate

        # Start uploader thread
        self.uploader_thread = UploaderThread()
        self.uploader_thread.log_signal.connect(self.append_log)
        self.uploader_thread.finished_signal.connect(self.upload_finished)
        self.uploader_thread.start()

    def stop_upload(self):
        """Stop upload process"""
        if self.uploader_thread and self.uploader_thread.isRunning():
            self.log_output.append("\n[!] Stopping uploader...")
            self.uploader_thread.terminate()
            self.uploader_thread.wait()
            self.upload_finished(False)

    def append_log(self, message: str):
        """Append message to log"""
        self.log_output.append(message)
        self.log_output.verticalScrollBar().setValue(
            self.log_output.verticalScrollBar().maximum()
        )

    def upload_finished(self, success: bool):
        """Handle upload completion"""
        self.start_btn.setEnabled(True)
        self.stop_btn.setEnabled(False)
        self.progress_bar.setVisible(False)

        if success:
            self.status_text.setText("Completed Successfully")
            self.status_text.setStyleSheet("font-size: 14px; color: #43B581;")
            self.log_output.append("\n" + "="*60)
            self.log_output.append("✓ Upload process completed successfully!")
            self.log_output.append("="*60)
        else:
            self.status_text.setText("Failed/Stopped")
            self.status_text.setStyleSheet("font-size: 14px; color: #E74C3C;")
            self.log_output.append("\n" + "="*60)
            self.log_output.append("✗ Upload process failed or was stopped")
            self.log_output.append("="*60)<|MERGE_RESOLUTION|>--- conflicted
+++ resolved
@@ -240,44 +240,12 @@
         base_dir = Path(__file__).resolve().parent
         settings_path = base_dir / 'data' / 'settings.json'
 
-<<<<<<< HEAD
-        collector = lambda cfg: InitialSetupUI(base_dir, parent=self).collect(cfg)
-
-        try:
-            try:
-                settings_manager = SettingsManager(
-                    settings_path,
-                    base_dir,
-                    interactive_collector=collector,
-                )
-            except TypeError as type_error:
-                if "interactive_collector" not in str(type_error):
-                    raise
-
-                logging.debug(
-                    "SettingsManager constructor does not support 'interactive_collector': %s",
-                    type_error,
-                )
-
-                settings_manager = SettingsManager(settings_path, base_dir)
-                ensure_setup = getattr(settings_manager, "ensure_setup", None)
-
-                if callable(ensure_setup):
-                    ensure_setup(interactive_collector=collector)
-                else:
-                    raise RuntimeError(
-                        "The installed SettingsManager version does not expose GUI setup hooks."
-                    ) from type_error
-
-            self.settings_manager = settings_manager
-=======
         try:
             SettingsManager(
                 settings_path,
                 base_dir,
                 interactive_collector=lambda cfg: InitialSetupUI(base_dir, parent=self).collect(cfg),
             )
->>>>>>> 3f8ac78e
         except RuntimeError as exc:
             message = str(exc) or "Initial setup was cancelled."
             self.log_output.append(f"[!] {message}")
