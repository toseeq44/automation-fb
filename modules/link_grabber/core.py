"""
ULTIMATE LINK GRABBER - All Methods Combined
FIXED: Per-creator folder organization in bulk mode
"""

from PyQt5.QtCore import QThread, pyqtSignal
from pathlib import Path
import os
import subprocess
import tempfile
import re
import time
import typing
import json
import logging
from urllib.parse import urlparse
import re

# ============================================
# CORE HELPER FUNCTIONS
# ============================================

def _safe_filename(s: str) -> str:
    """Sanitize filename"""
    s = re.sub(r'[<>:"/\\|?*\n\r\t]+', '_', s.strip())
    return s[:200] if s else "unknown"

def _extract_creator_from_url(url: str, platform_key: str) -> str:
    """Extract creator username from URL"""
    try:
        url_lower = url.lower()
        if platform_key == 'youtube':
            if '/@' in url_lower:
                return re.search(r'/@([^/?#]+)', url_lower).group(1)
            for pattern in [r'/channel/([^/?#]+)', r'/c/([^/?#]+)', r'/user/([^/?#]+)']:
                match = re.search(pattern, url_lower)
                if match:
                    return match.group(1)
        elif platform_key == 'instagram':
            match = re.search(r'instagram\.com/([^/?#]+)', url_lower)
            if match and match.group(1) not in ['p', 'reel', 'tv', 'stories']:
                return match.group(1)
        elif platform_key == 'tiktok':
            match = re.search(r'tiktok\.com/@([^/?#]+)', url_lower)
            if match:
                return match.group(1)
        elif platform_key in ['twitter', 'facebook']:
            match = re.search(r'(?:twitter|x|facebook)\.com/([^/?#]+)', url_lower)
            if match:
                return match.group(1)
        
        # Fallback
        parts = url.rstrip('/').split('/')
        return parts[-1] if parts else platform_key
    except Exception:
        return platform_key

def _extract_creator_from_link(link: str) -> str:
    """Platform-specific creator extraction from individual link URL"""
    parsed = urlparse(link)
    platform = _detect_platform_key(link)
    
    try:
        if platform == 'tiktok':
            match = re.search(r'/(@[^/]+)/video/', parsed.path)
            return match.group(1).lstrip('@') if match else 'unknown_tiktok'
        
        elif platform == 'instagram':
            match = re.search(r'instagram\.com/([^/?#]+)', link.lower())
            if match and match.group(1) not in ['p', 'reel', 'tv', 'stories']:
                return match.group(1)
            return 'unknown_instagram'
        
        elif platform == 'youtube':
            match = re.search(r'/channel/([^/?#]+)', link.lower()) or re.search(r'/@([^/?#]+)', link.lower())
            if match:
                return match.group(1)
            return 'unknown_youtube'
        
        elif platform in ['twitter', 'facebook']:
            match = re.search(r'(?:twitter|x|facebook)\.com/([^/?#]+)', link.lower())
            if match and match.group(1) not in ['i', 'home', 'explore', 'watch', 'groups']:
                return match.group(1)
            return f'unknown_{platform}'
        
        return 'unknown'
    except Exception:
        return 'unknown'

def _save_links_by_creator(creator_links_map, base_dir: str):
    """Save links in per-creator folders: Desktop/Toseeq Links Grabber/@creator/creator_links.txt"""
    os.makedirs(base_dir, exist_ok=True)
    saved_files = []
    for creator_index, (creator, creator_links) in enumerate(creator_links_map.items(), 1):
        if not creator_links:
            continue
        
        try:
            # Folder: @creator_name
            safe_creator = _safe_filename(f"@{creator}")
            if safe_creator == "@unknown":
                safe_creator = f"@creator_{creator_index}"
            creator_folder = os.path.join(base_dir, safe_creator)
            os.makedirs(creator_folder, exist_ok=True)

            # File: creator_name_links.txt
            safe_filename_base = _safe_filename(creator)
            filename = f"{safe_filename_base}_links.txt"
            file_path = os.path.join(creator_folder, filename)
            
            with open(file_path, "w", encoding="utf-8") as f:
                f.write(f"# Creator: {creator}\n")
                f.write(f"# Total Links: {len(creator_links)}\n")
                f.write(f"# Date: {time.strftime('%Y-%m-%d %H:%M:%S')}\n")
                f.write("#" + "="*50 + "\n\n")
                for link in creator_links:
                    f.write(f"{link['url']}\n")
            
            saved_files.append(file_path)
            logging.info(f"✅ Saved: {safe_creator}/{filename}")
        
        except Exception as e:
            logging.error(f"Error saving for {creator}: {e}")

    return saved_files

def _detect_platform_key(url: str) -> str:
    """Detect platform from URL"""
    url_lower = url.lower()
    if 'youtube.com' in url_lower or 'youtu.be' in url_lower:
        return 'youtube'
    if 'instagram.com' in url_lower:
        return 'instagram'
    if 'tiktok.com' in url_lower:
        return 'tiktok'
    if 'facebook.com' in url_lower or 'fb.' in url_lower:
        return 'facebook'
    if 'twitter.com' in url_lower or 'x.com' in url_lower:
        return 'twitter'
    return 'unknown'

def _find_cookie_file(cookies_dir: Path, platform_key: str) -> typing.Optional[str]:
    """
    Find cookie file - SIMPLE NAMES: instagram.txt, youtube.txt, etc.
    """
    # Simple file names - exactly what you have
    simple_files = [
        f"{platform_key}.txt",  # instagram.txt, youtube.txt, etc.
        "cookies.txt"  # Fallback to general cookies
    ]
    
    for filename in simple_files:
        cookie_path = cookies_dir / filename
        if cookie_path.exists() and cookie_path.stat().st_size > 10:
            logging.info(f"✅ Found cookie file: {filename}")
            return str(cookie_path)
    
    logging.warning(f"⚠️ No cookie file found for {platform_key}")
    return None

<<<<<<< HEAD
# Normalize URL for duplicate detection
def _normalize_url(url: str) -> str:
    """Normalize URL for duplicate detection"""
    # Remove query parameters and fragments
    url = url.split('?')[0].split('#')[0]
    # Convert to lowercase
    url = url.lower()
    # Remove trailing slash
    url = url.rstrip('/')
    return url


def _remove_duplicates(urls: typing.List[str]) -> typing.List[str]:
    """Remove duplicate URLs"""
    seen = set()
    unique = []
    for url in urls:
        normalized = _normalize_url(url)
        if normalized not in seen:
            seen.add(normalized)
            unique.append(url)
    return unique


# Try to extract browser cookies using browser_cookie3, saved to temp
def _try_browser_cookies_tempfile(platform_key: str) -> typing.Optional[str]:
=======
def _extract_browser_cookies(platform_key: str) -> typing.Optional[str]:
    """Extract cookies from browser using browser_cookie3"""
>>>>>>> 001ed109
    try:
        import browser_cookie3 as bc3
    except ImportError:
        return None
    
    domain_map = {
        'youtube': '.youtube.com',
        'instagram': '.instagram.com',
        'tiktok': '.tiktok.com',
        'facebook': '.facebook.com',
        'twitter': '.twitter.com'
    }
    
    domain = domain_map.get(platform_key)
    browsers = [
        ('chrome', bc3.chrome),
        ('edge', bc3.edge), 
        ('firefox', bc3.firefox),
        ('safari', bc3.safari)
    ]
    
    for browser_name, browser_func in browsers:
        if not browser_func:
            continue
        try:
            logging.info(f"🔍 Trying to extract {platform_key} cookies from {browser_name}...")
            cookie_jar = browser_func(domain_name=domain) if domain else browser_func()
            
            if cookie_jar and len(cookie_jar) > 0:
                temp_file = tempfile.NamedTemporaryFile(
                    mode='w', 
                    suffix='.txt', 
                    delete=False, 
                    encoding='utf-8'
                )
                
                temp_file.write("# Netscape HTTP Cookie File\n")
                temp_file.write(f"# Extracted from {browser_name} for {platform_key}\n")
                temp_file.write(f"# Date: {time.strftime('%Y-%m-%d %H:%M:%S')}\n\n")
                
                for cookie in cookie_jar:
                    domain = getattr(cookie, 'domain', '')
                    flag = 'TRUE' if domain.startswith('.') else 'FALSE'
                    path = getattr(cookie, 'path', '/')
                    secure = 'TRUE' if getattr(cookie, 'secure', False) else 'FALSE'
                    expires = str(int(getattr(cookie, 'expires', 0))) if getattr(cookie, 'expires', 0) else '0'
                    name = getattr(cookie, 'name', '')
                    value = getattr(cookie, 'value', '')
                    
                    temp_file.write(f"{domain}\t{flag}\t{path}\t{secure}\t{expires}\t{name}\t{value}\n")
                
                temp_file.close()
                logging.info(f"✅ Extracted {len(cookie_jar)} cookies from {browser_name}")
                return temp_file.name
                
        except Exception as e:
            logging.debug(f"Failed to extract from {browser_name}: {e}")
            continue
    
    logging.warning(f"⚠️ Could not extract {platform_key} cookies from any browser")
    return None

def _load_cookies_to_instaloader(loader, cookie_file: str) -> bool:
    """Parse Netscape cookie file and load into Instaloader session"""
    try:
        cookies_dict = {}
        with open(cookie_file, 'r', encoding='utf-8') as f:
            for line in f:
                if line.strip() and not line.startswith('#'):
                    parts = line.strip().split('\t')
                    if len(parts) >= 7:
                        name = parts[5]
                        value = parts[6]
                        cookies_dict[name] = value
        
        if cookies_dict:
            loader.context._session.cookies.update(cookies_dict)
            username = loader.test_login()
            if username:
                loader.context.username = username
                logging.info(f"✅ Loaded Instagram cookies for user: {username}")
                return True
            else:
                logging.warning("⚠️ Instagram cookies loaded but test_login failed - possibly invalid/expired")
        else:
            logging.warning("⚠️ No cookies parsed from file")
        return False
    except Exception as e:
        logging.debug(f"Failed to load cookies to Instaloader: {e}")
        return False

# ============================================
# EXTRACTION METHODS - 5 LEVEL PRIORITY
# ============================================

def _extract_ytdlp_get_url(url: str, platform_key: str, cookie_file: str = None, max_videos: int = 0) -> typing.List[dict]:
    """METHOD 1: yt-dlp --get-url (Fastest)"""
    try:
        cmd = ['yt-dlp', '--get-url', '--flat-playlist', '--ignore-errors', '--no-warnings']
        if cookie_file:
            cmd.extend(['--cookies', cookie_file])
        if max_videos > 0:
            cmd.append(f'--playlist-end={max_videos}')
        
        # Platform optimizations
        if platform_key == 'youtube':
            if any(x in url.lower() for x in ['/@', '/channel/', '/c/', '/user/']):
                base_url = url.split('/videos')[0].split('/streams')[0].split('/shorts')[0]
                url = base_url + '/videos'
            cmd.extend(['--extractor-args', 'youtube:skip=dash,hls'])
        
        cmd.append(url)
        
        result = subprocess.run(cmd, capture_output=True, text=True, timeout=120)
        if result.returncode == 0 and result.stdout:
            urls = [line.strip() for line in result.stdout.splitlines() if line.strip().startswith('http')]
            return [{'url': u, 'title': u} for u in urls]
    except Exception as e:
        logging.debug(f"yt-dlp --get-url failed: {e}")
    
    return []

def _extract_ytdlp_json(url: str, platform_key: str, cookie_file: str = None, max_videos: int = 0) -> typing.List[dict]:
    """METHOD 2: yt-dlp --dump-json (More detailed)"""
    try:
        cmd = ['yt-dlp', '--dump-json', '--flat-playlist', '--ignore-errors', '--no-warnings']
        if cookie_file:
            cmd.extend(['--cookies', cookie_file])
        if max_videos > 0:
            cmd.append(f'--playlist-end={max_videos}')
        
        # Platform-specific args
        if platform_key == 'instagram':
            cmd.extend([
                '--extractor-args', 'instagram:feed_count=100',
                '--user-agent', 'Mozilla/5.0 (iPhone; CPU iPhone OS 14_6 like Mac OS X) AppleWebKit/605.1.15 (KHTML, like Gecko) Version/14.0.3 Mobile/15E148 Safari/604.1'
            ])
        elif platform_key == 'youtube':
            cmd.extend(['--extractor-args', 'youtube:player_client=android'])
        elif platform_key == 'tiktok':
            cmd.extend(['--user-agent', 'Mozilla/5.0 (Windows NT 10.0; Win64; x64) AppleWebKit/537.36'])
        
        cmd.append(url)
        
        result = subprocess.run(cmd, capture_output=True, text=True, timeout=180)
        if result.returncode == 0 and result.stdout:
            entries = []
            for line in result.stdout.splitlines():
                if not line.strip():
                    continue
                try:
                    data = json.loads(line)
                    video_url = data.get('webpage_url') or data.get('url')
                    if video_url:
                        entries.append({
                            'url': video_url,
                            'title': data.get('title', 'Untitled')[:100],
                            'duration': data.get('duration'),
                            'view_count': data.get('view_count'),
                        })
                except json.JSONDecodeError:
                    continue
            return entries
    except Exception as e:
        logging.debug(f"yt-dlp JSON failed: {e}")
    
    return []

def _extract_platform_specific(url: str, platform_key: str, cookie_file: str = None) -> typing.List[dict]:
    """METHOD 3: Platform-specific tools"""
    entries = []
    
    try:
        if platform_key == 'instagram':
            # Try gallery-dl for Instagram
            try:
                cmd = ['gallery-dl', '--dump-json', '--quiet']
                if cookie_file:
                    cmd.extend(['--cookies', cookie_file])
                cmd.append(url)
                
                result = subprocess.run(cmd, capture_output=True, text=True, timeout=60)
                if result.returncode == 0 and result.stdout:
                    for line in result.stdout.splitlines():
                        try:
                            data = json.loads(line)
                            if post_url := data.get('post_url') or data.get('url'):
                                entries.append({'url': post_url, 'title': 'Instagram Post'})
                        except:
                            pass
            except:
                pass
            
            # Try instaloader for Instagram
            if not entries:
                try:
                    import instaloader
                    username_match = re.search(r'instagram\.com/([^/?#]+)', url)
                    if username_match and username_match.group(1) not in ['p', 'reel', 'tv', 'stories']:
                        username = username_match.group(1)
                        loader = instaloader.Instaloader(
                            quiet=True, 
                            download_videos=False, 
                            save_metadata=False,
                            download_pictures=False
                        )
                        
                        # Load cookies manually from Netscape file
                        if cookie_file:
                            _load_cookies_to_instaloader(loader, cookie_file)
                        
                        profile = instaloader.Profile.from_username(loader.context, username)
                        for post in profile.get_posts():
                            entries.append({
                                'url': f"https://www.instagram.com/p/{post.shortcode}/",
                                'title': (post.caption or 'Instagram Post')[:100]
                            })
                            if len(entries) >= 100:  # Increased limit for better coverage
                                break
                except Exception as e:
                    logging.debug(f"Instaloader failed: {e}")
                    
        elif platform_key == 'tiktok':
            # Try Playwright for TikTok
            try:
                from playwright.sync_api import sync_playwright
                username_match = re.search(r'tiktok\.com/@([^/?#]+)', url)
                if username_match:
                    with sync_playwright() as p:
                        browser = p.chromium.launch(headless=True)
                        page = browser.new_page()
                        
                        # Set user agent
                        page.set_extra_http_headers({
                            'User-Agent': 'Mozilla/5.0 (Windows NT 10.0; Win64; x64) AppleWebKit/537.36'
                        })
                        
                        page.goto(f"https://www.tiktok.com/@{username_match.group(1)}", timeout=30000)
                        time.sleep(3)
                        
                        # Scroll to load videos
                        for _ in range(3):
                            page.evaluate("window.scrollBy(0, 1000)")
                            time.sleep(1)
                        
                        video_links = page.query_selector_all('a[href*="/video/"]')
                        for link in video_links:
                            if href := link.get_attribute('href'):
                                full_url = f"https://www.tiktok.com{href}" if not href.startswith('http') else href
                                entries.append({'url': full_url, 'title': 'TikTok Video'})
                        
                        browser.close()
            except Exception as e:
                logging.debug(f"Playwright failed: {e}")
                
    except Exception as e:
        logging.debug(f"Platform-specific extraction failed: {e}")
    
    return entries

def _extract_with_selenium(url: str, platform_key: str) -> typing.List[dict]:
    """METHOD 4: Selenium WebDriver (Last resort browser automation)"""
    try:
        from selenium import webdriver
        from selenium.webdriver.common.by import By
        from selenium.webdriver.chrome.options import Options
        
        options = Options()
        options.add_argument('--headless')
        options.add_argument('--no-sandbox')
        options.add_argument('--disable-dev-shm-usage')
        options.add_argument('--user-agent=Mozilla/5.0 (Windows NT 10.0; Win64; x64) AppleWebKit/537.36')
        
        driver = webdriver.Chrome(options=options)
        driver.get(url)
        time.sleep(5)
        
        entries = []
        
        if platform_key == 'instagram':
            # Find post links
            links = driver.find_elements(By.CSS_SELECTOR, 'a[href*="/p/"]')
            for link in links:
                if href := link.get_attribute('href'):
                    entries.append({'url': href, 'title': 'Instagram Post'})
                    
        elif platform_key == 'tiktok':
            # Find video links
            links = driver.find_elements(By.CSS_SELECTOR, 'a[href*="/video/"]')
            for link in links:
                if href := link.get_attribute('href'):
                    entries.append({'url': href, 'title': 'TikTok Video'})
                    
        elif platform_key == 'youtube':
            # Find video links
            links = driver.find_elements(By.CSS_SELECTOR, 'a[href*="/watch?v="]')
            for link in links:
                if href := link.get_attribute('href'):
                    entries.append({'url': href, 'title': 'YouTube Video'})
        
        driver.quit()
        return entries
        
    except Exception as e:
        logging.debug(f"Selenium failed: {e}")
        return []

def _extract_requests_scraping(url: str, platform_key: str, cookie_file: str = None) -> typing.List[dict]:
    """METHOD 5: Lightweight requests scraping"""
    try:
        import requests
        from bs4 import BeautifulSoup
        
        headers = {
            'User-Agent': 'Mozilla/5.0 (Windows NT 10.0; Win64; x64) AppleWebKit/537.36',
            'Accept': 'text/html,application/xhtml+xml,application/xml;q=0.9,*/*;q=0.8',
            'Accept-Language': 'en-US,en;q=0.5',
            'Accept-Encoding': 'gzip, deflate, br',
            'DNT': '1',
            'Connection': 'keep-alive',
            'Upgrade-Insecure-Requests': '1',
        }
        
        cookies = {}
        if cookie_file:
            try:
                with open(cookie_file, 'r', encoding='utf-8') as f:
                    for line in f:
                        if line.strip() and not line.startswith('#'):
                            parts = line.strip().split('\t')
                            if len(parts) >= 7:
                                cookies[parts[5]] = parts[6]
            except Exception as e:
                logging.debug(f"Error loading cookies: {e}")
        
        response = requests.get(url, headers=headers, cookies=cookies, timeout=15)
        if response.status_code != 200:
            return []
        
        soup = BeautifulSoup(response.text, 'html.parser')
        entries = []
        
        # Platform-specific parsing
        if platform_key == 'instagram':
            for link in soup.find_all('a', href=re.compile(r'/p/[\w-]+/')):
                if href := link.get('href'):
                    full_url = f"https://www.instagram.com{href}" if not href.startswith('http') else href
                    entries.append({'url': full_url, 'title': 'Instagram Post'})
                    
        elif platform_key == 'youtube':
            # Look for video IDs in page content
            video_ids = re.findall(r'"videoId":"([\w-]{11})"', response.text)
            for vid in set(video_ids):
                entries.append({'url': f"https://www.youtube.com/watch?v={vid}", 'title': 'YouTube Video'})
                
        elif platform_key == 'tiktok':
            # Look for TikTok video URLs
            tiktok_urls = re.findall(r'https://www\.tiktok\.com/@[^/]+/video/\d+', response.text)
            for tiktok_url in set(tiktok_urls):
                entries.append({'url': tiktok_url, 'title': 'TikTok Video'})
        
        return entries
        
    except Exception as e:
        logging.debug(f"Requests scraping failed: {e}")
        return []

# ============================================
# MAIN EXTRACTION LOGIC - 5 LEVEL PRIORITY
# ============================================

def extract_links_all_methods(url: str, platform_key: str, cookies_dir: Path, options: dict = None) -> typing.Tuple[typing.List[dict], str]:
    """
    Try ALL methods in priority order until success
    """
    options = options or {}
    max_videos = int(options.get('max_videos', 0) or 0)
    creator = _extract_creator_from_url(url, platform_key)
    
    # Find cookies - USING SIMPLE NAMES
    cookie_file = _find_cookie_file(cookies_dir, platform_key)
    temp_cookie_file = None
    
    # If no manual cookie found, try browser extraction
    if not cookie_file:
        temp_cookie_file = _extract_browser_cookies(platform_key)
        if temp_cookie_file:
            cookie_file = temp_cookie_file
            logging.info("✅ Using browser-extracted cookies")
    
    entries = []
    method_used = "No method succeeded"
    
    # METHOD 1: yt-dlp --get-url (Fastest)
    if not entries:
        logging.info("🔄 Method 1: yt-dlp --get-url")
        entries = _extract_ytdlp_get_url(url, platform_key, cookie_file, max_videos)
        if entries:
            method_used = "yt-dlp --get-url"
    
    # METHOD 2: yt-dlp --dump-json (Detailed)
    if not entries:
        logging.info("🔄 Method 2: yt-dlp --dump-json")
        entries = _extract_ytdlp_json(url, platform_key, cookie_file, max_videos)
        if entries:
            method_used = "yt-dlp --dump-json"
    
    # METHOD 3: Platform-specific tools
    if not entries:
        logging.info("🔄 Method 3: Platform-specific tools")
        entries = _extract_platform_specific(url, platform_key, cookie_file)
        if entries:
            method_used = "Platform-specific"
    
    # METHOD 4: Selenium
    if not entries:
        logging.info("🔄 Method 4: Selenium")
        entries = _extract_with_selenium(url, platform_key)
        if entries:
            method_used = "Selenium"
    
    # METHOD 5: Requests scraping
    if not entries:
        logging.info("🔄 Method 5: Requests scraping")
        entries = _extract_requests_scraping(url, platform_key, cookie_file)
        if entries:
            method_used = "Requests scraping"
    
    # Cleanup temp cookies
    if temp_cookie_file and os.path.exists(temp_cookie_file):
        try:
            os.unlink(temp_cookie_file)
        except:
            pass
    
    # Apply final limits
    if max_videos > 0 and entries:
        entries = entries[:max_videos]
    
    if entries:
        logging.info(f"✅ Success with {method_used}: {len(entries)} links found")
    else:
        logging.warning(f"❌ All methods failed for {url}")
    
    return entries, creator

# ============================================
# PYQT THREAD CLASSES - FIXED BULK SAVE
# ============================================

class LinkGrabberThread(QThread):
    """Single URL - All Methods"""
    
    progress = pyqtSignal(str)
    progress_percent = pyqtSignal(int)
    link_found = pyqtSignal(str, str)
    finished = pyqtSignal(bool, str, list)
    save_triggered = pyqtSignal(str, list)

    def __init__(self, url: str, options: dict = None):
        super().__init__()
        self.url = url.strip()
        self.options = options or {}
        self.is_cancelled = False
        self.found_links = []
        
        this_file = Path(__file__).resolve()
        self.cookies_dir = this_file.parent.parent.parent / "cookies"
        self.cookies_dir.mkdir(parents=True, exist_ok=True)
<<<<<<< HEAD
        self._temp_cookie_files = []

    def _cleanup_temp_cookies(self):
        for tf in list(self._temp_cookie_files):
            try:
                if os.path.exists(tf):
                    os.unlink(tf)
            except Exception:
                pass
        self._temp_cookie_files = []

    def _build_command_and_process(self, url: str, platform_key: str) -> typing.Tuple[typing.List[dict], str]:
        """
        Run yt-dlp with --get-url to fetch video URLs.
        Returns list of video URLs and creator name.
        """
        cookie_file = _manual_cookie_path(self.cookies_dir, platform_key)
        if cookie_file:
            self.progress.emit(f"✅ Using manual cookies: {Path(cookie_file).name}")
        else:
            browser_tf = _try_browser_cookies_tempfile(platform_key)
            if browser_tf:
                cookie_file = browser_tf
                self._temp_cookie_files.append(browser_tf)
                self.progress.emit("✅ Using browser cookies (temporary)")
            else:
                self.progress.emit("🍪 No cookies found (manual or browser) - proceeding without cookies")

        # Get video URLs
        cmd_parts = ['yt-dlp', '--quiet', '--no-warnings', '--flat-playlist', '--get-url', '--ignore-errors', '--no-check-certificate']
        if platform_key == 'youtube':
            if '/@' in url.lower() or '/channel/' in url.lower() or '/c/' in url.lower():
                base_url = url.split('/videos')[0].split('/streams')[0].split('/shorts')[0].split('/playlists')[0]
                if base_url != url:
                    self.progress.emit(f"🔄 Using base channel URL: {base_url}")
                    url = base_url
            cmd_parts.append('--extractor-args')
            cmd_parts.append('youtube:skip=dash,hls;player_skip=configs')
        max_videos = int(self.options.get('max_videos', 0) or 0)
        if max_videos > 0:
            cmd_parts.append(f'--playlist-end={max_videos}')
        if cookie_file:
            cmd_parts.append(f'--cookiefile={cookie_file}')
        cmd_parts.append(url)

        try:
            self.progress.emit(f"📡 Executing yt-dlp command for URLs: {' '.join(shlex.quote(p) for p in cmd_parts)[:100]}...")
            res = subprocess.run(cmd_parts, stdout=subprocess.PIPE, stderr=subprocess.PIPE, text=True, encoding='utf-8', errors='replace', shell=False, check=False)
            stdout = res.stdout or ""
            stderr = res.stderr or ""
            if res.returncode != 0 and not stdout:
                cmd_line = " ".join(shlex.quote(p) for p in cmd_parts)
                res = subprocess.run(cmd_line, stdout=subprocess.PIPE, stderr=subprocess.PIPE, text=True, encoding='utf-8', errors='replace', shell=True, check=False)
                stdout = res.stdout or ""
                stderr = res.stderr or ""

            if not stdout:
                error_msg = stderr.strip() or "No data returned from yt-dlp"
                if 'private' in error_msg.lower() or 'unavailable' in error_msg.lower():
                    error_msg = "Content is private/unavailable. Try adding valid cookies."
                elif 'login' in error_msg.lower():
                    error_msg = "Login required. Please login in browser or add manual cookies."
                elif 'region' in error_msg.lower():
                    error_msg = "Content not available in your region."
                elif 'removed' in error_msg.lower():
                    error_msg = "Content has been removed."
                elif 'age' in error_msg.lower():
                    error_msg = "Age-restricted content. Try adding cookies."
                self.progress.emit(f"❌ Error: {error_msg}")
                return [], "unknown"

            # Parse URLs
            urls = [line.strip() for line in stdout.splitlines() if line.strip() and (line.startswith('http://') or line.startswith('https://'))]

            # Remove duplicates
            urls = _remove_duplicates(urls)
            self.progress.emit(f"📊 Found {len(urls)} unique video URLs")

            creator = _extract_creator_from_url(url, platform_key)
            video_entries = [{'url': url, 'title': url} for url in urls]
            return video_entries, creator

        except FileNotFoundError:
            self.progress.emit("❌ yt-dlp not found in PATH. Please ensure yt-dlp is installed and in PATH.")
            return [], "unknown"
        except Exception as e:
            self.progress.emit(f"❌ yt-dlp execution error: {str(e)[:200]}")
            return [], "unknown"

    def _save_links_to_desktop_file(self, creator_name: str, links: typing.List[dict]) -> str:
        """Save links to creator-specific folder"""
        desktop = Path.home() / "Desktop"
        base_folder = desktop / "Toseeq Links Grabber"
        creator_folder = base_folder / _safe_filename(creator_name)
        creator_folder.mkdir(parents=True, exist_ok=True)

        # Filename: {CreatorName}-links.txt
        filename = f"{_safe_filename(creator_name)}-links.txt"
        filepath = creator_folder / filename

        with open(filepath, "w", encoding="utf-8") as f:
            for link in links:
                f.write(f"{link['url']}\n")
        return str(filepath)

    def save_to_file(self, creator_name: str):
        """Trigger file save and emit signal with path"""
        if self.found_links:
            saved_path = self._save_links_to_desktop_file(creator_name, self.found_links)
            self.save_triggered.emit(saved_path, self.found_links)
=======
>>>>>>> 001ed109

    def run(self):
        try:
            if not self.url:
                self.finished.emit(False, "❌ No URL provided", [])
                return

            self.progress.emit("🔍 Detecting platform...")
            self.progress_percent.emit(10)
            
            platform_key = _detect_platform_key(self.url)
            
            if platform_key == 'unknown':
                self.finished.emit(False, "❌ Unsupported platform or invalid URL", [])
                return

            self.progress.emit(f"✅ Platform: {platform_key.upper()}")
            self.progress_percent.emit(20)

            # Extract using all methods
            self.progress.emit("🚀 Starting multi-method extraction...")
            entries, creator = extract_links_all_methods(
                self.url, platform_key, self.cookies_dir, self.options
            )

            if not entries:
                error_msg = (
                    f"❌ No links found from @{creator}\n\n"
                    "Possible reasons:\n"
                    "• Private account (add cookies to cookies/ folder)\n"  
                    "• Invalid URL\n"
                    "• Platform blocking access\n"
                    "• No content available\n\n"
                    f"💡 Add cookies to: {self.cookies_dir / f'{platform_key}.txt'}"
                )
                self.finished.emit(False, error_msg, [])
                return

            self.progress.emit(f"✅ Found {len(entries)} items from @{creator}")
            self.progress_percent.emit(60)

            # Process results
            total = len(entries)
            self.found_links = []
            
            for idx, entry in enumerate(entries, 1):
                if self.is_cancelled:
                    break
                    
                self.found_links.append(entry)
                display = entry['url']
                self.progress.emit(f"🔗 [{idx}/{total}] {display[:80]}...")
                self.link_found.emit(entry['url'], display)
                
                pct = 60 + int((idx / total) * 35)
                self.progress_percent.emit(min(pct, 95))

            if self.is_cancelled:
                self.finished.emit(False, f"⚠️ Cancelled. Got {len(self.found_links)} links.", self.found_links)
                return

            self.progress.emit(f"✅ Success! {len(self.found_links)} links from @{creator}")
            self.progress_percent.emit(100)
            
            self.finished.emit(True, f"✅ {len(self.found_links)} links from @{creator}", self.found_links)

        except Exception as e:
            error_msg = f"❌ Unexpected error: {str(e)[:200]}"
            self.progress.emit(error_msg)
            self.finished.emit(False, error_msg, self.found_links)

    def save_to_file(self, creator_name: str):
        """Save with per-creator organization (matched to bulk)"""
        if not self.found_links:
            return
            
        desktop = Path.home() / "Desktop"
        main_folder = desktop / "Toseeq Links Grabber"
        main_folder.mkdir(parents=True, exist_ok=True)
        
        safe_creator = _safe_filename(f"@{creator_name}")
        creator_folder = main_folder / safe_creator
        creator_folder.mkdir(exist_ok=True)
        
        filename = f"{_safe_filename(creator_name)}_links.txt"
        filepath = creator_folder / filename
        
        with open(filepath, "w", encoding="utf-8") as f:
            f.write(f"# Creator: {creator_name}\n")
            f.write(f"# Total Links: {len(self.found_links)}\n")
            f.write(f"# Date: {time.strftime('%Y-%m-%d %H:%M:%S')}\n")
            f.write(f"# Source URL: {self.url}\n")
            f.write("#" + "="*50 + "\n\n")
            
            for link in self.found_links:
                f.write(f"{link['url']}\n")
        
        self.save_triggered.emit(str(filepath), self.found_links)

    def cancel(self):
        self.is_cancelled = True


class BulkLinkGrabberThread(QThread):
    """Bulk URLs - All Methods with PROPER Per-Creator Folders"""
    
    progress = pyqtSignal(str)
    progress_percent = pyqtSignal(int)
    link_found = pyqtSignal(str, str)
    finished = pyqtSignal(bool, str, list)
    save_triggered = pyqtSignal(str, list)

    def __init__(self, urls: typing.List[str], options: dict = None):
        super().__init__()
        self.urls = [u.strip() for u in urls if u.strip()]
        self.options = options or {}
        self.is_cancelled = False
        self.found_links = []
<<<<<<< HEAD
        self.creator_data = {}  # Track each creator and their links/folder
        this_file = Path(__file__).resolve()
        self.cookies_dir = this_file.parent.parent.parent / "cookies"
        self.cookies_dir.mkdir(parents=True, exist_ok=True)
        self._temp_cookie_files = []

    def _cleanup_temp_cookies(self):
        for tf in list(self._temp_cookie_files):
            try:
                if os.path.exists(tf):
                    os.unlink(tf)
            except Exception:
                pass
        self._temp_cookie_files = []

    def _save_creator_to_folder(self, creator_name: str, links: typing.List[dict]) -> str:
        """Save creator's links to their specific folder"""
        desktop = Path.home() / "Desktop"
        base_folder = desktop / "Toseeq Links Grabber"
        creator_folder = base_folder / _safe_filename(creator_name)
        creator_folder.mkdir(parents=True, exist_ok=True)

        # Filename: {CreatorName}_links.txt
        filename = f"{_safe_filename(creator_name)}_links.txt"
        filepath = creator_folder / filename

        with open(filepath, "w", encoding="utf-8") as f:
            for link in links:
                f.write(f"{link['url']}\n")

        return str(filepath)

    def save_to_file(self):
        """Save all creators' links to their respective folders"""
        if self.creator_data:
            for creator_name, data in self.creator_data.items():
                if data['links']:
                    saved_path = self._save_creator_to_folder(creator_name, data['links'])
                    self.progress.emit(f"💾 Saved {len(data['links'])} links to: {saved_path}")
            self.progress.emit(f"✅ All {len(self.creator_data)} creators saved!")
        elif self.found_links:
            # Fallback if no creator data
            desktop = Path.home() / "Desktop"
            folder = desktop / "Toseeq Links Grabber"
            folder.mkdir(parents=True, exist_ok=True)
            filepath = folder / "bulk_links.txt"
            with open(filepath, "w", encoding="utf-8") as f:
                for link in self.found_links:
                    f.write(f"{link['url']}\n")
            self.save_triggered.emit(str(filepath), self.found_links)
=======
        self.creator_links_map = {}
        
        this_file = Path(__file__).resolve()
        self.cookies_dir = this_file.parent.parent.parent / "cookies"
        self.cookies_dir.mkdir(parents=True, exist_ok=True)
>>>>>>> 001ed109

    def run(self):
        try:
            total_urls = len(self.urls)
            if total_urls == 0:
                self.finished.emit(False, "❌ No URLs provided", [])
                return

<<<<<<< HEAD
            # Step 1: Remove duplicates from input URLs
            self.progress.emit(f"🔍 Checking {total_urls} URLs for duplicates...")
            unique_urls = _remove_duplicates(self.urls)
            duplicates_removed = len(self.urls) - len(unique_urls)

            if duplicates_removed > 0:
                self.progress.emit(f"🧹 Removed {duplicates_removed} duplicate URLs")

            self.progress.emit(f"✅ Processing {len(unique_urls)} unique URLs...")
            self.progress.emit("="*50)

            self.found_links = []
            self.creator_data = {}

            # Step 2: Process one creator at a time
            for i, url in enumerate(unique_urls, 1):
                if self.is_cancelled:
                    break

                self.progress.emit(f"\n📌 [{i}/{len(unique_urls)}] Processing: {url[:60]}...")

                runner = LinkGrabberThread(url, self.options)
                platform_key = _detect_platform_key(url)
                entries, creator = runner._build_command_and_process(url, platform_key)

                max_videos = int(self.options.get('max_videos', 0) or 0)
                if max_videos > 0:
                    entries = entries[:max_videos]

                # Track creator data
                if creator not in self.creator_data:
                    self.creator_data[creator] = {
                        'links': [],
                        'url': url,
                        'platform': platform_key
                    }

                # Add links from this creator
                for idx, entry in enumerate(entries, 1):
=======
            # Remove duplicate URLs
            self.urls = list(set(self.urls))
            total_urls = len(self.urls)
            self.progress.emit(f"✅ Removed duplicates. Processing {total_urls} unique URLs")

            self.found_links = []
            self.creator_links_map = {}
            
            for i, url in enumerate(self.urls, 1):
                if self.is_cancelled:
                    break
                
                self.progress.emit(f"🚀 Processing {i}/{total_urls}: {url[:60]}...")
                platform_key = _detect_platform_key(url)
                
                entries, creator = extract_links_all_methods(
                    url,
                    platform_key,
                    self.cookies_dir,
                    self.options
                )
                
                if creator not in self.creator_links_map:
                    self.creator_links_map[creator] = []
                
                for entry in entries:
>>>>>>> 001ed109
                    if self.is_cancelled:
                        break
                    
                    self.found_links.append(entry)
<<<<<<< HEAD
                    self.creator_data[creator]['links'].append(entry)
                    display = entry['url']
                    self.link_found.emit(entry['url'], display)

                # Save this creator's links to folder immediately
                if entries:
                    saved_path = self._save_creator_to_folder(creator, entries)
                    self.progress.emit(f"💾 Saved to: {saved_path}")

                self.progress.emit(f"✅ [{i}/{len(unique_urls)}] Extracted {len(entries)} links from: {creator}")

                pct = int((i / len(unique_urls)) * 95)
=======
                    self.creator_links_map[creator].append(entry)
                    display = entry['url']
                    self.progress.emit(f"🔗 [@{creator}] {display[:60]}...")
                    self.link_found.emit(entry['url'], display)
                
                pct = int((i / total_urls) * 95)
>>>>>>> 001ed109
                self.progress_percent.emit(pct)

            if self.is_cancelled:
<<<<<<< HEAD
                self._cleanup_temp_cookies()
                self.finished.emit(False, f"⚠️ Cancelled. Extracted {len(self.found_links)} total links.", self.found_links)
                return

            # Step 3: Final Summary
            self.progress.emit("\n" + "="*50)
            self.progress.emit("🎉 BULK EXTRACTION COMPLETE!")
            self.progress.emit("="*50)
            self.progress.emit(f"📊 Processed: {len(unique_urls)} unique URLs")
            self.progress.emit(f"👥 Creators: {len(self.creator_data)}")
            self.progress.emit(f"🔗 Total Links: {len(self.found_links)}")
            if duplicates_removed > 0:
                self.progress.emit(f"🧹 Duplicates Removed: {duplicates_removed}")
            self.progress.emit("\n📁 Saved Folders:")
            for creator_name, data in self.creator_data.items():
                desktop = Path.home() / "Desktop"
                folder_path = desktop / "Toseeq Links Grabber" / _safe_filename(creator_name)
                self.progress.emit(f"  ├── {creator_name}/ ({len(data['links'])} links)")
            self.progress.emit("="*50)

            self.progress_percent.emit(100)
            self._cleanup_temp_cookies()
            self.finished.emit(True, f"✅ Bulk complete! Extracted {len(self.found_links)} total links.", self.found_links)
=======
                self.finished.emit(
                    False,
                    f"⚠️ Cancelled. {len(self.found_links)} links from {len(self.creator_links_map)} creators.",
                    self.found_links
                )
                return

            self.progress.emit(
                f"\n✅ BULK EXTRACTION COMPLETE!\n"
                f"📊 Total: {len(self.found_links)} links from {len(self.creator_links_map)} creators\n"
            )
            
            for creator, links in self.creator_links_map.items():
                self.progress.emit(f"  📁 @{creator}: {len(links)} links")
            
            self.progress.emit("\n💾 Click 'Save to Folder' to organize and save")
            self.progress_percent.emit(100)
            
            self.finished.emit(
                True,
                f"✅ Bulk complete! {len(self.found_links)} links from {len(self.creator_links_map)} creators.",
                self.found_links
            )
>>>>>>> 001ed109

        except Exception as e:
            logging.error(f"Bulk error: {e}", exc_info=True)
            self.finished.emit(False, f"❌ Bulk error: {str(e)[:200]}", self.found_links)

    def save_to_file(self):
        """Save with proper per-creator folder organization"""
        if not self.found_links or not self.creator_links_map:
            self.progress.emit("❌ No links to save")
            return
        
        desktop = Path.home() / "Desktop"
        main_folder = desktop / "Toseeq Links Grabber"
        base_dir = str(main_folder)
        
        # Save using the new helper function with creator_links_map
        saved_files = _save_links_by_creator(self.creator_links_map, base_dir)
        
        # Create comprehensive summary
        try:
            summary_file = main_folder / "BULK_EXTRACTION_SUMMARY.txt"
            with open(summary_file, "w", encoding="utf-8") as f:
                f.write("# ULTIMATE BULK LINK GRABBER SUMMARY\n")
                f.write(f"# Date: {time.strftime('%Y-%m-%d %H:%M:%S')}\n")
                f.write(f"# Total Creators: {len(self.creator_links_map)}\n")
                f.write(f"# Total Links: {len(self.found_links)}\n")
                f.write("#" + "="*60 + "\n\n")
                
                for creator, links in self.creator_links_map.items():
                    f.write(f"📁 Creator: {creator}\n")
                    f.write(f"   Links: {len(links)}\n")
                    f.write(f"   Folder: @{_safe_filename(creator)}/\n\n")
        
            saved_files.append(str(summary_file))
            self.progress.emit(f"💾 Saved summary: {summary_file}")
        
        except Exception as e:
            self.progress.emit(f"❌ Error creating summary: {e}")

        self.progress.emit(
            f"\n🎉 BULK SAVE COMPLETE!\n"
            f"📁 Main Folder: {main_folder}\n"
            f"💾 Files Saved: {len(saved_files)}"
        )
        self.save_triggered.emit(str(main_folder), self.found_links)

    def cancel(self):
        self.is_cancelled = True<|MERGE_RESOLUTION|>--- conflicted
+++ resolved
@@ -158,37 +158,8 @@
     logging.warning(f"⚠️ No cookie file found for {platform_key}")
     return None
 
-<<<<<<< HEAD
-# Normalize URL for duplicate detection
-def _normalize_url(url: str) -> str:
-    """Normalize URL for duplicate detection"""
-    # Remove query parameters and fragments
-    url = url.split('?')[0].split('#')[0]
-    # Convert to lowercase
-    url = url.lower()
-    # Remove trailing slash
-    url = url.rstrip('/')
-    return url
-
-
-def _remove_duplicates(urls: typing.List[str]) -> typing.List[str]:
-    """Remove duplicate URLs"""
-    seen = set()
-    unique = []
-    for url in urls:
-        normalized = _normalize_url(url)
-        if normalized not in seen:
-            seen.add(normalized)
-            unique.append(url)
-    return unique
-
-
-# Try to extract browser cookies using browser_cookie3, saved to temp
-def _try_browser_cookies_tempfile(platform_key: str) -> typing.Optional[str]:
-=======
 def _extract_browser_cookies(platform_key: str) -> typing.Optional[str]:
     """Extract cookies from browser using browser_cookie3"""
->>>>>>> 001ed109
     try:
         import browser_cookie3 as bc3
     except ImportError:
@@ -658,119 +629,6 @@
         this_file = Path(__file__).resolve()
         self.cookies_dir = this_file.parent.parent.parent / "cookies"
         self.cookies_dir.mkdir(parents=True, exist_ok=True)
-<<<<<<< HEAD
-        self._temp_cookie_files = []
-
-    def _cleanup_temp_cookies(self):
-        for tf in list(self._temp_cookie_files):
-            try:
-                if os.path.exists(tf):
-                    os.unlink(tf)
-            except Exception:
-                pass
-        self._temp_cookie_files = []
-
-    def _build_command_and_process(self, url: str, platform_key: str) -> typing.Tuple[typing.List[dict], str]:
-        """
-        Run yt-dlp with --get-url to fetch video URLs.
-        Returns list of video URLs and creator name.
-        """
-        cookie_file = _manual_cookie_path(self.cookies_dir, platform_key)
-        if cookie_file:
-            self.progress.emit(f"✅ Using manual cookies: {Path(cookie_file).name}")
-        else:
-            browser_tf = _try_browser_cookies_tempfile(platform_key)
-            if browser_tf:
-                cookie_file = browser_tf
-                self._temp_cookie_files.append(browser_tf)
-                self.progress.emit("✅ Using browser cookies (temporary)")
-            else:
-                self.progress.emit("🍪 No cookies found (manual or browser) - proceeding without cookies")
-
-        # Get video URLs
-        cmd_parts = ['yt-dlp', '--quiet', '--no-warnings', '--flat-playlist', '--get-url', '--ignore-errors', '--no-check-certificate']
-        if platform_key == 'youtube':
-            if '/@' in url.lower() or '/channel/' in url.lower() or '/c/' in url.lower():
-                base_url = url.split('/videos')[0].split('/streams')[0].split('/shorts')[0].split('/playlists')[0]
-                if base_url != url:
-                    self.progress.emit(f"🔄 Using base channel URL: {base_url}")
-                    url = base_url
-            cmd_parts.append('--extractor-args')
-            cmd_parts.append('youtube:skip=dash,hls;player_skip=configs')
-        max_videos = int(self.options.get('max_videos', 0) or 0)
-        if max_videos > 0:
-            cmd_parts.append(f'--playlist-end={max_videos}')
-        if cookie_file:
-            cmd_parts.append(f'--cookiefile={cookie_file}')
-        cmd_parts.append(url)
-
-        try:
-            self.progress.emit(f"📡 Executing yt-dlp command for URLs: {' '.join(shlex.quote(p) for p in cmd_parts)[:100]}...")
-            res = subprocess.run(cmd_parts, stdout=subprocess.PIPE, stderr=subprocess.PIPE, text=True, encoding='utf-8', errors='replace', shell=False, check=False)
-            stdout = res.stdout or ""
-            stderr = res.stderr or ""
-            if res.returncode != 0 and not stdout:
-                cmd_line = " ".join(shlex.quote(p) for p in cmd_parts)
-                res = subprocess.run(cmd_line, stdout=subprocess.PIPE, stderr=subprocess.PIPE, text=True, encoding='utf-8', errors='replace', shell=True, check=False)
-                stdout = res.stdout or ""
-                stderr = res.stderr or ""
-
-            if not stdout:
-                error_msg = stderr.strip() or "No data returned from yt-dlp"
-                if 'private' in error_msg.lower() or 'unavailable' in error_msg.lower():
-                    error_msg = "Content is private/unavailable. Try adding valid cookies."
-                elif 'login' in error_msg.lower():
-                    error_msg = "Login required. Please login in browser or add manual cookies."
-                elif 'region' in error_msg.lower():
-                    error_msg = "Content not available in your region."
-                elif 'removed' in error_msg.lower():
-                    error_msg = "Content has been removed."
-                elif 'age' in error_msg.lower():
-                    error_msg = "Age-restricted content. Try adding cookies."
-                self.progress.emit(f"❌ Error: {error_msg}")
-                return [], "unknown"
-
-            # Parse URLs
-            urls = [line.strip() for line in stdout.splitlines() if line.strip() and (line.startswith('http://') or line.startswith('https://'))]
-
-            # Remove duplicates
-            urls = _remove_duplicates(urls)
-            self.progress.emit(f"📊 Found {len(urls)} unique video URLs")
-
-            creator = _extract_creator_from_url(url, platform_key)
-            video_entries = [{'url': url, 'title': url} for url in urls]
-            return video_entries, creator
-
-        except FileNotFoundError:
-            self.progress.emit("❌ yt-dlp not found in PATH. Please ensure yt-dlp is installed and in PATH.")
-            return [], "unknown"
-        except Exception as e:
-            self.progress.emit(f"❌ yt-dlp execution error: {str(e)[:200]}")
-            return [], "unknown"
-
-    def _save_links_to_desktop_file(self, creator_name: str, links: typing.List[dict]) -> str:
-        """Save links to creator-specific folder"""
-        desktop = Path.home() / "Desktop"
-        base_folder = desktop / "Toseeq Links Grabber"
-        creator_folder = base_folder / _safe_filename(creator_name)
-        creator_folder.mkdir(parents=True, exist_ok=True)
-
-        # Filename: {CreatorName}-links.txt
-        filename = f"{_safe_filename(creator_name)}-links.txt"
-        filepath = creator_folder / filename
-
-        with open(filepath, "w", encoding="utf-8") as f:
-            for link in links:
-                f.write(f"{link['url']}\n")
-        return str(filepath)
-
-    def save_to_file(self, creator_name: str):
-        """Trigger file save and emit signal with path"""
-        if self.found_links:
-            saved_path = self._save_links_to_desktop_file(creator_name, self.found_links)
-            self.save_triggered.emit(saved_path, self.found_links)
-=======
->>>>>>> 001ed109
 
     def run(self):
         try:
@@ -889,64 +747,11 @@
         self.options = options or {}
         self.is_cancelled = False
         self.found_links = []
-<<<<<<< HEAD
-        self.creator_data = {}  # Track each creator and their links/folder
+        self.creator_links_map = {}
+        
         this_file = Path(__file__).resolve()
         self.cookies_dir = this_file.parent.parent.parent / "cookies"
         self.cookies_dir.mkdir(parents=True, exist_ok=True)
-        self._temp_cookie_files = []
-
-    def _cleanup_temp_cookies(self):
-        for tf in list(self._temp_cookie_files):
-            try:
-                if os.path.exists(tf):
-                    os.unlink(tf)
-            except Exception:
-                pass
-        self._temp_cookie_files = []
-
-    def _save_creator_to_folder(self, creator_name: str, links: typing.List[dict]) -> str:
-        """Save creator's links to their specific folder"""
-        desktop = Path.home() / "Desktop"
-        base_folder = desktop / "Toseeq Links Grabber"
-        creator_folder = base_folder / _safe_filename(creator_name)
-        creator_folder.mkdir(parents=True, exist_ok=True)
-
-        # Filename: {CreatorName}_links.txt
-        filename = f"{_safe_filename(creator_name)}_links.txt"
-        filepath = creator_folder / filename
-
-        with open(filepath, "w", encoding="utf-8") as f:
-            for link in links:
-                f.write(f"{link['url']}\n")
-
-        return str(filepath)
-
-    def save_to_file(self):
-        """Save all creators' links to their respective folders"""
-        if self.creator_data:
-            for creator_name, data in self.creator_data.items():
-                if data['links']:
-                    saved_path = self._save_creator_to_folder(creator_name, data['links'])
-                    self.progress.emit(f"💾 Saved {len(data['links'])} links to: {saved_path}")
-            self.progress.emit(f"✅ All {len(self.creator_data)} creators saved!")
-        elif self.found_links:
-            # Fallback if no creator data
-            desktop = Path.home() / "Desktop"
-            folder = desktop / "Toseeq Links Grabber"
-            folder.mkdir(parents=True, exist_ok=True)
-            filepath = folder / "bulk_links.txt"
-            with open(filepath, "w", encoding="utf-8") as f:
-                for link in self.found_links:
-                    f.write(f"{link['url']}\n")
-            self.save_triggered.emit(str(filepath), self.found_links)
-=======
-        self.creator_links_map = {}
-        
-        this_file = Path(__file__).resolve()
-        self.cookies_dir = this_file.parent.parent.parent / "cookies"
-        self.cookies_dir.mkdir(parents=True, exist_ok=True)
->>>>>>> 001ed109
 
     def run(self):
         try:
@@ -955,47 +760,6 @@
                 self.finished.emit(False, "❌ No URLs provided", [])
                 return
 
-<<<<<<< HEAD
-            # Step 1: Remove duplicates from input URLs
-            self.progress.emit(f"🔍 Checking {total_urls} URLs for duplicates...")
-            unique_urls = _remove_duplicates(self.urls)
-            duplicates_removed = len(self.urls) - len(unique_urls)
-
-            if duplicates_removed > 0:
-                self.progress.emit(f"🧹 Removed {duplicates_removed} duplicate URLs")
-
-            self.progress.emit(f"✅ Processing {len(unique_urls)} unique URLs...")
-            self.progress.emit("="*50)
-
-            self.found_links = []
-            self.creator_data = {}
-
-            # Step 2: Process one creator at a time
-            for i, url in enumerate(unique_urls, 1):
-                if self.is_cancelled:
-                    break
-
-                self.progress.emit(f"\n📌 [{i}/{len(unique_urls)}] Processing: {url[:60]}...")
-
-                runner = LinkGrabberThread(url, self.options)
-                platform_key = _detect_platform_key(url)
-                entries, creator = runner._build_command_and_process(url, platform_key)
-
-                max_videos = int(self.options.get('max_videos', 0) or 0)
-                if max_videos > 0:
-                    entries = entries[:max_videos]
-
-                # Track creator data
-                if creator not in self.creator_data:
-                    self.creator_data[creator] = {
-                        'links': [],
-                        'url': url,
-                        'platform': platform_key
-                    }
-
-                # Add links from this creator
-                for idx, entry in enumerate(entries, 1):
-=======
             # Remove duplicate URLs
             self.urls = list(set(self.urls))
             total_urls = len(self.urls)
@@ -1022,60 +786,19 @@
                     self.creator_links_map[creator] = []
                 
                 for entry in entries:
->>>>>>> 001ed109
                     if self.is_cancelled:
                         break
                     
                     self.found_links.append(entry)
-<<<<<<< HEAD
-                    self.creator_data[creator]['links'].append(entry)
-                    display = entry['url']
-                    self.link_found.emit(entry['url'], display)
-
-                # Save this creator's links to folder immediately
-                if entries:
-                    saved_path = self._save_creator_to_folder(creator, entries)
-                    self.progress.emit(f"💾 Saved to: {saved_path}")
-
-                self.progress.emit(f"✅ [{i}/{len(unique_urls)}] Extracted {len(entries)} links from: {creator}")
-
-                pct = int((i / len(unique_urls)) * 95)
-=======
                     self.creator_links_map[creator].append(entry)
                     display = entry['url']
                     self.progress.emit(f"🔗 [@{creator}] {display[:60]}...")
                     self.link_found.emit(entry['url'], display)
                 
                 pct = int((i / total_urls) * 95)
->>>>>>> 001ed109
                 self.progress_percent.emit(pct)
 
             if self.is_cancelled:
-<<<<<<< HEAD
-                self._cleanup_temp_cookies()
-                self.finished.emit(False, f"⚠️ Cancelled. Extracted {len(self.found_links)} total links.", self.found_links)
-                return
-
-            # Step 3: Final Summary
-            self.progress.emit("\n" + "="*50)
-            self.progress.emit("🎉 BULK EXTRACTION COMPLETE!")
-            self.progress.emit("="*50)
-            self.progress.emit(f"📊 Processed: {len(unique_urls)} unique URLs")
-            self.progress.emit(f"👥 Creators: {len(self.creator_data)}")
-            self.progress.emit(f"🔗 Total Links: {len(self.found_links)}")
-            if duplicates_removed > 0:
-                self.progress.emit(f"🧹 Duplicates Removed: {duplicates_removed}")
-            self.progress.emit("\n📁 Saved Folders:")
-            for creator_name, data in self.creator_data.items():
-                desktop = Path.home() / "Desktop"
-                folder_path = desktop / "Toseeq Links Grabber" / _safe_filename(creator_name)
-                self.progress.emit(f"  ├── {creator_name}/ ({len(data['links'])} links)")
-            self.progress.emit("="*50)
-
-            self.progress_percent.emit(100)
-            self._cleanup_temp_cookies()
-            self.finished.emit(True, f"✅ Bulk complete! Extracted {len(self.found_links)} total links.", self.found_links)
-=======
                 self.finished.emit(
                     False,
                     f"⚠️ Cancelled. {len(self.found_links)} links from {len(self.creator_links_map)} creators.",
@@ -1099,7 +822,6 @@
                 f"✅ Bulk complete! {len(self.found_links)} links from {len(self.creator_links_map)} creators.",
                 self.found_links
             )
->>>>>>> 001ed109
 
         except Exception as e:
             logging.error(f"Bulk error: {e}", exc_info=True)
