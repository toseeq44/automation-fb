"""
modules/video_downloader/core.py
SMART Video Downloader with Resume, Platform Fallbacks & Accurate Folder Save

FEATURES:
- Every video always saves in the same folder as its link source text file
- TikTok multi-method (IP bypass, retries)
- Platform-specific fallback (YouTube, Instagram, Facebook, Twitter)
- Smart cookies: triple fallback
- Dupe skip (no repeated download)
- Remove downloaded link from its source txt
- Last-24-hour skip per folder
- Resume support, progress, speed, ETA, cancel
"""

import yt_dlp
import os
from pathlib import Path
from PyQt5.QtCore import QThread, pyqtSignal
import re
import subprocess
from datetime import datetime, timedelta

# ===================== HELPERS ====================

def _safe_filename(s: str) -> str:
    try:
        s = re.sub(r'[<>:"/\\|?*\n\r\t]+', '_', s.strip())
        return s[:200] if s else "video"
    except Exception:
        return "video"

def _normalize_url(url: str) -> str:
    try:
        url = re.sub(r'[?&]utm_[^&]*', '', url)
        url = re.sub(r'[?&]fbclid=[^&]*', '', url)
        if 'tiktok.com' in url:
            match = re.search(r'/video/(\d+)', url)
            if match:
                return f"tiktok_{match.group(1)}"
        elif 'youtube.com' in url or 'youtu.be' in url:
            match = re.search(r'(?:v=|/)([a-zA-Z0-9_-]{11})', url)
            if match:
                return f"youtube_{match.group(1)}"
        elif 'instagram.com' in url:
            match = re.search(r'/(?:p|reel)/([^/?]+)', url)
            if match:
                return f"instagram_{match.group(1)}"
        return url.strip()
    except Exception:
        return url.strip()

def _detect_platform(url: str) -> str:
    url = url.lower()
    if 'tiktok.com' in url: return 'tiktok'
    if 'youtube.com' in url or 'youtu.be' in url: return 'youtube'
    if 'instagram.com' in url: return 'instagram'
    if 'facebook.com' in url or 'fb.com' in url: return 'facebook'
    if 'twitter.com' in url or 'x.com' in url: return 'twitter'
    return 'other'

# ===================== MAIN THREAD ====================
class VideoDownloaderThread(QThread):
    progress = pyqtSignal(str)
    progress_percent = pyqtSignal(int)
    download_speed = pyqtSignal(str)
    eta = pyqtSignal(str)
    finished = pyqtSignal(bool, str)
    video_complete = pyqtSignal(str)

    def __init__(self, urls, save_path, options, parent=None):
        super().__init__(parent)
        # Accept string/list input for URLs
        if isinstance(urls, str):
            self.urls = [u.strip() for u in urls.replace(',', '\n').splitlines() if u.strip()]
        else:
            self.urls = [u.strip() for u in urls if u.strip()]
        self.save_path = save_path
        self.options = options or {}
        self.cancelled = False
        self.success_count = 0
        self.skipped_count = 0
        self.max_retries = self.options.get('max_retries', 3)
        self.force_all_methods = bool(self.options.get('force_all_methods', False))
<<<<<<< HEAD
        self.format_override = self.options.get('format') or None
=======
        self.format_override = self.options.get('format')
>>>>>>> 0594b864
        self.downloaded_links_file = Path(save_path) / ".downloaded_links.txt"
        self.downloaded_links = self._load_downloaded_links()

    def _load_downloaded_links(self) -> set:
        try:
            if self.downloaded_links_file.exists():
                with open(self.downloaded_links_file, 'r', encoding='utf-8') as f:
                    return set(line.strip() for line in f if line.strip())
        except Exception:
            pass
        return set()

    def _mark_as_downloaded(self, url: str):
        try:
            normalized = _normalize_url(url)
            self.downloaded_links.add(normalized)
            with open(self.downloaded_links_file, 'a', encoding='utf-8') as f:
                f.write(f"{normalized}\n")
        except Exception as e:
            self.progress.emit(f"⚠️ Could not save download record: {str(e)[:50]}")

    def _is_already_downloaded(self, url: str) -> bool:
        normalized = _normalize_url(url)
        return normalized in self.downloaded_links

    def _should_skip_folder(self, folder_path: str) -> bool:
        try:
            timestamp_file = Path(folder_path) / ".last_download_time.txt"
            if timestamp_file.exists():
                with open(timestamp_file, 'r') as f:
                    last_time_str = f.read().strip()
                    last_time = datetime.fromisoformat(last_time_str)
                    if datetime.now() - last_time < timedelta(hours=24):
                        return True
        except Exception:
            pass
        return False

    def _update_folder_timestamp(self, folder_path: str):
        try:
            timestamp_file = Path(folder_path) / ".last_download_time.txt"
            with open(timestamp_file, 'w') as f:
                f.write(datetime.now().isoformat())
        except Exception:
            pass

    def _remove_from_source_txt(self, url: str, source_folder: str):
        try:
            source_path = Path(source_folder)
            if not source_path.exists(): return
            for txt_file in source_path.glob("*.txt"):
                if txt_file.name.startswith('.'): continue
                try:
                    with open(txt_file, 'r', encoding='utf-8', errors='ignore') as f:
                        lines = f.readlines()
                    new_lines = [line for line in lines if url.strip() not in line]
                    if len(new_lines) != len(lines):
                        with open(txt_file, 'w', encoding='utf-8') as f:
                            f.writelines(new_lines)
                        self.progress.emit(f"🗑️ Removed from {txt_file.name}")
                except Exception:
                    continue
        except Exception:
            pass

    def get_cookie_file(self, url):
        try:
            url_lower = url.lower()
            current_file = Path(__file__).resolve()
            project_root = current_file.parent.parent.parent
            cookies_dir = project_root / "cookies"
            cookies_dir.mkdir(parents=True, exist_ok=True)
            # Universal
            universal_cookie = cookies_dir / "cookies.txt"
            if universal_cookie.exists() and universal_cookie.stat().st_size > 10:
                return str(universal_cookie)
            # Platform-specific
            platform_map = {
                'youtube': 'youtube.txt',
                'instagram': 'instagram.txt',
                'tiktok': 'tiktok.txt',
                'facebook': 'facebook.txt',
                'twitter': 'twitter.txt'
            }
            for platform, cookie_file in platform_map.items():
                if platform in url_lower:
                    platform_cookie = cookies_dir / cookie_file
                    if platform_cookie.exists() and platform_cookie.stat().st_size > 10:
                        return str(platform_cookie)
            # Desktop fallback
            desktop_cookie = Path.home() / "Desktop" / "toseeq-cookies.txt"
            if desktop_cookie.exists() and desktop_cookie.stat().st_size > 10:
                return str(desktop_cookie)
        except Exception:
            pass
        return None

    # -----------------------
    # ==== Download Methods per Platform ====

    def _method1_batch_file_approach(self, url, output_path, cookie_file=None):
        try:
            self.progress.emit("🚀 Method 1: YT-DLP BATCH FILE")
<<<<<<< HEAD
            default_format = 'bestvideo[ext=mp4]+bestaudio[ext=m4a]/best'
            format_candidates = []
            if self.format_override:
                format_candidates.append(self.format_override)
            format_candidates.append(default_format)

            for idx, fmt in enumerate(format_candidates, 1):
                if idx > 1:
                    self.progress.emit(f"🔁 Retrying Method 1 with fallback format ({fmt})")
                cmd = [
                    'yt-dlp',
                    '-o', os.path.join(output_path, '%(title)s.%(ext)s'),
                    '--rm-cache-dir', '--throttled-rate', '500K',
                    '-f', fmt,
                    '--restrict-filenames', '--no-warnings', '--retries', str(self.max_retries),
                    '--continue', '--no-check-certificate'
                ]
                if cookie_file:
                    cmd.extend(['--cookies', cookie_file])
                    self.progress.emit(f"🍪 Using cookies: {Path(cookie_file).name}")
                cmd.append(url)
                self.progress.emit("⏳ Downloading...")
                result = subprocess.run(
                    cmd,
                    capture_output=True,
                    text=True,
                    timeout=1800,
                    encoding='utf-8',
                    errors='replace'
                )
                if result.returncode == 0:
                    self.progress.emit("✅ Method 1 SUCCESS!")
                    return True
=======
            format_string = self.format_override or 'bestvideo[ext=mp4]+bestaudio[ext=m4a]/best'
            cmd = [
                'yt-dlp',
                '-o', os.path.join(output_path, '%(title)s.%(ext)s'),
                '--rm-cache-dir', '--throttled-rate', '500K',
                '-f', format_string,
                '--restrict-filenames', '--no-warnings', '--retries', str(self.max_retries),
                '--continue', '--no-check-certificate'
            ]
            if cookie_file:
                cmd.extend(['--cookies', cookie_file])
                self.progress.emit(f"🍪 Using cookies: {Path(cookie_file).name}")
            cmd.append(url)
            self.progress.emit("⏳ Downloading...")
            result = subprocess.run(cmd, capture_output=True, text=True, timeout=1800, encoding='utf-8', errors='replace')
            if result.returncode == 0:
                self.progress.emit("✅ Method 1 SUCCESS!")
                return True
            else:
>>>>>>> 0594b864
                error_msg = result.stderr[:200] if result.stderr else "Unknown error"
                self.progress.emit(f"⚠️ Method 1 failed (format {fmt}): {error_msg}")
            return False
        except subprocess.TimeoutExpired:
            self.progress.emit("⚠️ Method 1 timeout")
            return False
        except Exception as e:
            self.progress.emit(f"⚠️ Method 1 error: {str(e)[:100]}")
            return False

    def _method2_tiktok_special(self, url, output_path, cookie_file=None):
        try:
            if 'tiktok.com' not in url.lower():
                return False
            self.progress.emit("🎵 TikTok SPECIAL (multi approach)")
            tiktok_approaches = [
                {
                    'http_headers': {'User-Agent': 'Mozilla/5.0 (Linux; Android 10; K) AppleWebKit/537.36 (KHTML, like Gecko) Chrome/114.0.0.0 Mobile Safari/537.36'},
                    'extractor_args': {'tiktok': {'webpage_download': True}}
                },
                {'format': 'best', 'http_headers': {'User-Agent': 'okhttp'}},
                None
            ]
            for i, approach in enumerate(tiktok_approaches, 1):
                try:
                    self.progress.emit(f"🔄 TikTok Approach {i}/3...")
                    if approach is None:
                        # Subprocess with geobypass etc
                        cmd = [
                            'yt-dlp',
                            '-o', os.path.join(output_path, '%(title)s.%(ext)s'),
                            '--geo-bypass', '--user-agent', 'Mozilla/5.0 (Linux; Android 10) AppleWebKit/537.36',
                            '--restrict-filenames', '--no-warnings', url
                        ]
                        if cookie_file:
                            cmd.extend(['--cookies', cookie_file])
                        result = subprocess.run(cmd, capture_output=True, timeout=300)
                        if result.returncode == 0:
                            self.progress.emit(f"✅ TikTok Approach {i} SUCCESS!")
                            return True
                    else:
                        base_opts = {
                            'outtmpl': os.path.join(output_path, '%(title)s.%(ext)s'),
<<<<<<< HEAD
=======
                            'format': self.format_override or approach.get('format', 'best'),
>>>>>>> 0594b864
                            'quiet': True, 'no_warnings': True,
                            'restrictfilenames': True, 'geo_bypass': True
                        }
                        base_opts.update(approach)
                        format_candidates = []
                        if self.format_override:
                            format_candidates.append(self.format_override)
                        default_fmt = base_opts.get('format', 'best')
                        if default_fmt not in format_candidates:
                            format_candidates.append(default_fmt)
                        for fmt in format_candidates:
                            try:
                                opts = dict(base_opts)
                                opts['format'] = fmt
                                if cookie_file:
                                    opts['cookiefile'] = cookie_file
                                with yt_dlp.YoutubeDL(opts) as ydl:
                                    ydl.download([url])
                                self.progress.emit(f"✅ TikTok Approach {i} SUCCESS!")
                                return True
                            except Exception as inner_e:
                                self.progress.emit(f"⚠️ TikTok Approach {i} failed (format {fmt}): {str(inner_e)[:60]}")
                                continue
                except Exception as e:
                    self.progress.emit(f"⚠️ TikTok Approach {i} failed: {str(e)[:50]}")
                    continue
            self.progress.emit("⚠️ All TikTok approaches failed")
            return False
        except Exception as e:
            self.progress.emit(f"⚠️ TikTok special error: {str(e)[:100]}")
            return False

    def _method3_optimized_ytdlp(self, url, output_path, cookie_file=None):
        try:
            self.progress.emit("🔄 Method 3: Optimized yt-dlp")
<<<<<<< HEAD
            default_format = 'bestvideo[ext=mp4]+bestaudio[ext=m4a]/best'
            format_candidates = []
            if self.format_override:
                format_candidates.append(self.format_override)
            format_candidates.append(default_format)
            for idx, fmt in enumerate(format_candidates, 1):
                try:
                    if idx > 1:
                        self.progress.emit(f"🔁 Method 3 retry with fallback format ({fmt})")
                    ydl_opts = {
                        'outtmpl': os.path.join(output_path, '%(title)s.%(ext)s'),
                        'format': fmt,
                        'quiet': True, 'no_warnings': True, 'retries': self.max_retries,
                        'fragment_retries': self.max_retries, 'continuedl': True, 'nocheckcertificate': True,
                        'restrictfilenames': True, 'progress_hooks': [self._progress_hook],
                    }
                    if cookie_file:
                        ydl_opts['cookiefile'] = cookie_file
                    with yt_dlp.YoutubeDL(ydl_opts) as ydl:
                        ydl.download([url])
                    self.progress.emit("✅ Method 3 SUCCESS")
                    return True
                except Exception as inner_e:
                    self.progress.emit(f"⚠️ Method 3 failed (format {fmt}): {str(inner_e)[:100]}")
                    continue
            return False
=======
            format_string = self.format_override or 'bestvideo[ext=mp4]+bestaudio[ext=m4a]/best'
            ydl_opts = {
                'outtmpl': os.path.join(output_path, '%(title)s.%(ext)s'),
                'format': format_string,
                'quiet': True, 'no_warnings': True, 'retries': self.max_retries,
                'fragment_retries': self.max_retries, 'continuedl': True, 'nocheckcertificate': True,
                'restrictfilenames': True, 'progress_hooks': [self._progress_hook],
            }
            if cookie_file: ydl_opts['cookiefile'] = cookie_file
            with yt_dlp.YoutubeDL(ydl_opts) as ydl:
                ydl.download([url])
            self.progress.emit("✅ Method 3 SUCCESS")
            return True
>>>>>>> 0594b864
        except Exception as e:
            self.progress.emit(f"⚠️ Method 3 error: {str(e)[:100]}")
            return False

    def _method4_alternative_formats(self, url, output_path, cookie_file=None):
        try:
            self.progress.emit("🔄 Method 4: Alternative formats")
            format_options = ['best[ext=mp4]', 'bestvideo+bestaudio', 'best']
<<<<<<< HEAD
            if self.format_override:
                if self.format_override in format_options:
                    format_options.remove(self.format_override)
=======
            if self.format_override and self.format_override not in format_options:
                format_options.insert(0, self.format_override)
            elif self.format_override:
                # Prioritize selected format
                format_options.remove(self.format_override)
>>>>>>> 0594b864
                format_options.insert(0, self.format_override)
            for fmt in format_options:
                try:
                    ydl_opts = {
                        'outtmpl': os.path.join(output_path, '%(title)s.%(ext)s'),
                        'format': fmt,
                        'quiet': True, 'no_warnings': True, 'retries': self.max_retries,
                        'continuedl': True, 'nocheckcertificate': True, 'restrictfilenames': True,
                    }
                    if cookie_file: ydl_opts['cookiefile'] = cookie_file
                    with yt_dlp.YoutubeDL(ydl_opts) as ydl:
                        ydl.download([url])
                    self.progress.emit(f"✅ Method 4 SUCCESS (format: {fmt})")
                    return True
                except Exception:
                    continue
            self.progress.emit("⚠️ Method 4 failed")
            return False
        except Exception as e:
            self.progress.emit(f"⚠️ Method 4 error: {str(e)[:100]}")
            return False

    def _method5_force_ipv4(self, url, output_path, cookie_file=None):
        try:
            self.progress.emit("🔄 Method 5: Force IPv4 fallback")
            format_string = self.format_override or 'best'
            cmd = [
                'yt-dlp',
                '-o', os.path.join(output_path, '%(title)s.%(ext)s'),
                '-f', format_string,
                '--force-ipv4', '--no-warnings', '--geo-bypass',
                '--retries', str(self.max_retries), '--ignore-errors', '--continue',
                '--restrict-filenames', '--no-check-certificate'
            ]
            if cookie_file:
                cmd.extend(['--cookies', cookie_file])
                self.progress.emit(f"🍪 Using cookies: {Path(cookie_file).name}")
            cmd.append(url)
            result = subprocess.run(
                cmd,
                capture_output=True,
                text=True,
                timeout=900,
                encoding='utf-8',
                errors='replace'
            )
            if result.returncode == 0:
                self.progress.emit("✅ Method 5 SUCCESS!")
                return True
            error_msg = result.stderr[:200] if result.stderr else "Unknown error"
            self.progress.emit(f"⚠️ Method 5 failed: {error_msg}")
            return False
        except subprocess.TimeoutExpired:
            self.progress.emit("⚠️ Method 5 timeout")
            return False
        except Exception as e:
            self.progress.emit(f"⚠️ Method 5 error: {str(e)[:100]}")
            return False

    def _progress_hook(self, d):
        try:
            if self.cancelled:
                raise Exception("Cancelled by user")
            if d['status'] == 'downloading':
                speed = d.get('speed', 0)
                if speed:
                    speed_mb = speed / (1024 * 1024)
                    self.download_speed.emit(f"{speed_mb:.2f} MB/s")
                eta = d.get('eta', 0)
                if eta:
                    mins, secs = divmod(eta, 60)
                    self.eta.emit(f"{int(mins)}m {int(secs)}s")
                downloaded = d.get('downloaded_bytes', 0)
                total = d.get('total_bytes') or d.get('total_bytes_estimate', 0)
                if total > 0:
                    percent = int((downloaded / total) * 100)
                    self.progress_percent.emit(percent)
        except Exception:
            pass

    # ---- MAIN DOWNLOAD LOOP ----

    def run(self):
        try:
            if not self.urls:
                self.finished.emit(False, "❌ No URLs provided")
                return
            total = len(self.urls)
            self.progress.emit("="*60)
            self.progress.emit("🧠 SMART DOWNLOADER STARTING")
            self.progress.emit(f"📊 Total links: {total}")
            self.progress.emit("="*60)
            if self.force_all_methods:
                self.progress.emit("🛡️ Multi-strategy fallback enabled")
            # Map URLs to their source folder by looking up all *.txt in save_path (recursive)
            url_folder_map = {}
            for root, dirs, files in os.walk(self.save_path):
                for fname in files:
                    if fname.endswith(".txt") and not fname.startswith('.'):
                        txt_path = Path(root) / fname
                        try:
                            with open(txt_path, 'r', encoding='utf-8', errors='ignore') as f:
                                for line in f:
                                    url = line.strip()
                                    if url:
                                        url_folder_map[url] = root
                        except Exception:
                            continue
            # Fallback: direct URLs go to main save_path
            for url in self.urls:
                if url not in url_folder_map:
                    url_folder_map[url] = self.save_path
            processed = 0
            for url in self.urls:
                if self.cancelled: break
                folder = url_folder_map.get(url, self.save_path)
                os.makedirs(folder, exist_ok=True)
                if self._should_skip_folder(folder):
                    self.progress.emit(f"\n⏭️ SKIPPING (in 24h): [{folder}] {url[:60]}")
                    self.skipped_count += 1
                    processed += 1
                    continue
                processed += 1
                if self._is_already_downloaded(url):
                    self.progress.emit(f"⏭️ [{processed}/{total}] Already downloaded, skipping...")
                    self.skipped_count += 1
                    continue
                self.progress.emit(f"\n📥 [{processed}/{total}] {url[:80]}...")
                cookie_file = self.get_cookie_file(url)
                # Platform-wize methods
                platform = _detect_platform(url)
                if platform == 'tiktok':
                    methods = [
                        self._method2_tiktok_special,
                        self._method1_batch_file_approach,
                        self._method3_optimized_ytdlp,
                        self._method4_alternative_formats,
                    ]
                else:
                    methods = [
                        self._method1_batch_file_approach,
                        self._method3_optimized_ytdlp,
                        self._method4_alternative_formats,
                    ]
                if self.force_all_methods:
                    methods.append(self._method5_force_ipv4)
                # Try all methods
                success = False
                for method in methods:
                    if self.cancelled: break
                    try:
                        if method(url, folder, cookie_file):
                            success = True
                            break
                    except Exception as e:
                        self.progress.emit(f"Method error: {str(e)[:100]}")
                if success:
                    self.success_count += 1
                    self.progress.emit(f"✅ [{processed}/{total}] Downloaded!")
                    self._mark_as_downloaded(url)
                    self._remove_from_source_txt(url, folder)
                    self._update_folder_timestamp(folder)
                    self.video_complete.emit(url)
                else:
                    self.progress.emit(f"❌ [{processed}/{total}] ALL METHODS FAILED")
                pct = int((processed / total) * 100)
                self.progress_percent.emit(pct)
            self.progress.emit("\n" + "="*60)
            self.progress.emit("📊 FINAL REPORT:")
            self.progress.emit(f"✅ Successfully downloaded: {self.success_count}")
            self.progress.emit(f"⏭️ Skipped (already done): {self.skipped_count}")
            self.progress.emit(f"❌ Failed: {total - self.success_count - self.skipped_count}")
            self.progress.emit("="*60)
            if self.cancelled:
                self.finished.emit(False, f"⚠️ Cancelled - {self.success_count} downloaded")
            elif self.success_count + self.skipped_count == total:
                self.finished.emit(True, f"✅ ALL DONE! {self.success_count} new, {self.skipped_count} skipped")
            elif self.success_count > 0:
                self.finished.emit(True, f"⚠️ Partial: {self.success_count} downloaded, {self.skipped_count} skipped")
            else:
                self.finished.emit(False, f"❌ Failed - 0 downloaded")
        except Exception as e:
            self.progress.emit(f"❌ CRITICAL ERROR: {str(e)[:200]}")
            self.finished.emit(False, f"❌ Error: {str(e)[:100]}")

    def cancel(self):
        self.cancelled = True
        self.progress.emit("⚠️ Cancellation requested...")<|MERGE_RESOLUTION|>--- conflicted
+++ resolved
@@ -82,11 +82,7 @@
         self.skipped_count = 0
         self.max_retries = self.options.get('max_retries', 3)
         self.force_all_methods = bool(self.options.get('force_all_methods', False))
-<<<<<<< HEAD
-        self.format_override = self.options.get('format') or None
-=======
         self.format_override = self.options.get('format')
->>>>>>> 0594b864
         self.downloaded_links_file = Path(save_path) / ".downloaded_links.txt"
         self.downloaded_links = self._load_downloaded_links()
 
@@ -190,41 +186,6 @@
     def _method1_batch_file_approach(self, url, output_path, cookie_file=None):
         try:
             self.progress.emit("🚀 Method 1: YT-DLP BATCH FILE")
-<<<<<<< HEAD
-            default_format = 'bestvideo[ext=mp4]+bestaudio[ext=m4a]/best'
-            format_candidates = []
-            if self.format_override:
-                format_candidates.append(self.format_override)
-            format_candidates.append(default_format)
-
-            for idx, fmt in enumerate(format_candidates, 1):
-                if idx > 1:
-                    self.progress.emit(f"🔁 Retrying Method 1 with fallback format ({fmt})")
-                cmd = [
-                    'yt-dlp',
-                    '-o', os.path.join(output_path, '%(title)s.%(ext)s'),
-                    '--rm-cache-dir', '--throttled-rate', '500K',
-                    '-f', fmt,
-                    '--restrict-filenames', '--no-warnings', '--retries', str(self.max_retries),
-                    '--continue', '--no-check-certificate'
-                ]
-                if cookie_file:
-                    cmd.extend(['--cookies', cookie_file])
-                    self.progress.emit(f"🍪 Using cookies: {Path(cookie_file).name}")
-                cmd.append(url)
-                self.progress.emit("⏳ Downloading...")
-                result = subprocess.run(
-                    cmd,
-                    capture_output=True,
-                    text=True,
-                    timeout=1800,
-                    encoding='utf-8',
-                    errors='replace'
-                )
-                if result.returncode == 0:
-                    self.progress.emit("✅ Method 1 SUCCESS!")
-                    return True
-=======
             format_string = self.format_override or 'bestvideo[ext=mp4]+bestaudio[ext=m4a]/best'
             cmd = [
                 'yt-dlp',
@@ -244,7 +205,6 @@
                 self.progress.emit("✅ Method 1 SUCCESS!")
                 return True
             else:
->>>>>>> 0594b864
                 error_msg = result.stderr[:200] if result.stderr else "Unknown error"
                 self.progress.emit(f"⚠️ Method 1 failed (format {fmt}): {error_msg}")
             return False
@@ -288,10 +248,7 @@
                     else:
                         base_opts = {
                             'outtmpl': os.path.join(output_path, '%(title)s.%(ext)s'),
-<<<<<<< HEAD
-=======
                             'format': self.format_override or approach.get('format', 'best'),
->>>>>>> 0594b864
                             'quiet': True, 'no_warnings': True,
                             'restrictfilenames': True, 'geo_bypass': True
                         }
@@ -327,34 +284,6 @@
     def _method3_optimized_ytdlp(self, url, output_path, cookie_file=None):
         try:
             self.progress.emit("🔄 Method 3: Optimized yt-dlp")
-<<<<<<< HEAD
-            default_format = 'bestvideo[ext=mp4]+bestaudio[ext=m4a]/best'
-            format_candidates = []
-            if self.format_override:
-                format_candidates.append(self.format_override)
-            format_candidates.append(default_format)
-            for idx, fmt in enumerate(format_candidates, 1):
-                try:
-                    if idx > 1:
-                        self.progress.emit(f"🔁 Method 3 retry with fallback format ({fmt})")
-                    ydl_opts = {
-                        'outtmpl': os.path.join(output_path, '%(title)s.%(ext)s'),
-                        'format': fmt,
-                        'quiet': True, 'no_warnings': True, 'retries': self.max_retries,
-                        'fragment_retries': self.max_retries, 'continuedl': True, 'nocheckcertificate': True,
-                        'restrictfilenames': True, 'progress_hooks': [self._progress_hook],
-                    }
-                    if cookie_file:
-                        ydl_opts['cookiefile'] = cookie_file
-                    with yt_dlp.YoutubeDL(ydl_opts) as ydl:
-                        ydl.download([url])
-                    self.progress.emit("✅ Method 3 SUCCESS")
-                    return True
-                except Exception as inner_e:
-                    self.progress.emit(f"⚠️ Method 3 failed (format {fmt}): {str(inner_e)[:100]}")
-                    continue
-            return False
-=======
             format_string = self.format_override or 'bestvideo[ext=mp4]+bestaudio[ext=m4a]/best'
             ydl_opts = {
                 'outtmpl': os.path.join(output_path, '%(title)s.%(ext)s'),
@@ -368,7 +297,6 @@
                 ydl.download([url])
             self.progress.emit("✅ Method 3 SUCCESS")
             return True
->>>>>>> 0594b864
         except Exception as e:
             self.progress.emit(f"⚠️ Method 3 error: {str(e)[:100]}")
             return False
@@ -377,17 +305,11 @@
         try:
             self.progress.emit("🔄 Method 4: Alternative formats")
             format_options = ['best[ext=mp4]', 'bestvideo+bestaudio', 'best']
-<<<<<<< HEAD
-            if self.format_override:
-                if self.format_override in format_options:
-                    format_options.remove(self.format_override)
-=======
             if self.format_override and self.format_override not in format_options:
                 format_options.insert(0, self.format_override)
             elif self.format_override:
                 # Prioritize selected format
                 format_options.remove(self.format_override)
->>>>>>> 0594b864
                 format_options.insert(0, self.format_override)
             for fmt in format_options:
                 try:
