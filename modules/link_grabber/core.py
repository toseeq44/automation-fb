"""
<<<<<<< HEAD
modules/link_grabber/core.py
Fast and simple link grabber using yt-dlp for multiple platforms.

Features:
- Multi-platform support: YouTube, TikTok, Instagram, Facebook, Twitter
- Creator-specific folders: Desktop/Toseeq Links Grabber/{CreatorName}/{CreatorName}_links.txt
- Duplicate URL removal (automatic)
- Cookie support: Manual cookies + Browser auto-extract
- Bulk processing with real-time saving
- Beautiful summary with folder structure

Signals emitted to GUI:
    progress(str), progress_percent(int), link_found(str, str), finished(bool, str, list), save_triggered(str, list)
=======
ULTIMATE LINK GRABBER - All Methods Combined
FIXED: Per-creator folder organization in bulk mode
>>>>>>> a07e1071
"""

from PyQt5.QtCore import QThread, pyqtSignal
from pathlib import Path
import os
import subprocess
import tempfile
import re
import time
import typing
import json
import logging
from urllib.parse import urlparse
import re

# ============================================
# CORE HELPER FUNCTIONS
# ============================================

def _safe_filename(s: str) -> str:
    """Sanitize filename"""
    s = re.sub(r'[<>:"/\\|?*\n\r\t]+', '_', s.strip())
    return s[:200] if s else "unknown"

def _extract_creator_from_url(url: str, platform_key: str) -> str:
    """Extract creator username from URL"""
    try:
        url_lower = url.lower()
        if platform_key == 'youtube':
            if '/@' in url_lower:
                return re.search(r'/@([^/?#]+)', url_lower).group(1)
            for pattern in [r'/channel/([^/?#]+)', r'/c/([^/?#]+)', r'/user/([^/?#]+)']:
                match = re.search(pattern, url_lower)
                if match:
                    return match.group(1)
        elif platform_key == 'instagram':
            match = re.search(r'instagram\.com/([^/?#]+)', url_lower)
            if match and match.group(1) not in ['p', 'reel', 'tv', 'stories']:
                return match.group(1)
        elif platform_key == 'tiktok':
            match = re.search(r'tiktok\.com/@([^/?#]+)', url_lower)
            if match:
                return match.group(1)
        elif platform_key in ['twitter', 'facebook']:
            match = re.search(r'(?:twitter|x|facebook)\.com/([^/?#]+)', url_lower)
            if match:
                return match.group(1)
        
        # Fallback
        parts = url.rstrip('/').split('/')
        return parts[-1] if parts else platform_key
    except Exception:
        return platform_key

def _extract_creator_from_link(link: str) -> str:
    """Platform-specific creator extraction from individual link URL"""
    parsed = urlparse(link)
    platform = _detect_platform_key(link)
    
    try:
        if platform == 'tiktok':
            match = re.search(r'/(@[^/]+)/video/', parsed.path)
            return match.group(1).lstrip('@') if match else 'unknown_tiktok'
        
        elif platform == 'instagram':
            match = re.search(r'instagram\.com/([^/?#]+)', link.lower())
            if match and match.group(1) not in ['p', 'reel', 'tv', 'stories']:
                return match.group(1)
            return 'unknown_instagram'
        
        elif platform == 'youtube':
            match = re.search(r'/channel/([^/?#]+)', link.lower()) or re.search(r'/@([^/?#]+)', link.lower())
            if match:
                return match.group(1)
            return 'unknown_youtube'
        
        elif platform in ['twitter', 'facebook']:
            match = re.search(r'(?:twitter|x|facebook)\.com/([^/?#]+)', link.lower())
            if match and match.group(1) not in ['i', 'home', 'explore', 'watch', 'groups']:
                return match.group(1)
            return f'unknown_{platform}'
        
        return 'unknown'
    except Exception:
        return 'unknown'

def _save_links_by_creator(creator_links_map, base_dir: str):
    """Save links in per-creator folders: Desktop/Toseeq Links Grabber/@creator/creator_links.txt"""
    os.makedirs(base_dir, exist_ok=True)
    saved_files = []
    for creator_index, (creator, creator_links) in enumerate(creator_links_map.items(), 1):
        if not creator_links:
            continue
        
        try:
            # Folder: @creator_name
            safe_creator = _safe_filename(f"@{creator}")
            if safe_creator == "@unknown":
                safe_creator = f"@creator_{creator_index}"
            creator_folder = os.path.join(base_dir, safe_creator)
            os.makedirs(creator_folder, exist_ok=True)

            # File: creator_name_links.txt
            safe_filename_base = _safe_filename(creator)
            filename = f"{safe_filename_base}_links.txt"
            file_path = os.path.join(creator_folder, filename)
            
            with open(file_path, "w", encoding="utf-8") as f:
                f.write(f"# Creator: {creator}\n")
                f.write(f"# Total Links: {len(creator_links)}\n")
                f.write(f"# Date: {time.strftime('%Y-%m-%d %H:%M:%S')}\n")
                f.write("#" + "="*50 + "\n\n")
                for link in creator_links:
                    f.write(f"{link['url']}\n")
            
            saved_files.append(file_path)
            logging.info(f"✅ Saved: {safe_creator}/{filename}")
        
        except Exception as e:
            logging.error(f"Error saving for {creator}: {e}")

    return saved_files

def _detect_platform_key(url: str) -> str:
    """Detect platform from URL"""
    url_lower = url.lower()
    if 'youtube.com' in url_lower or 'youtu.be' in url_lower:
        return 'youtube'
    if 'instagram.com' in url_lower:
        return 'instagram'
    if 'tiktok.com' in url_lower:
        return 'tiktok'
    if 'facebook.com' in url_lower or 'fb.' in url_lower:
        return 'facebook'
    if 'twitter.com' in url_lower or 'x.com' in url_lower:
        return 'twitter'
    return 'unknown'

def _find_cookie_file(cookies_dir: Path, platform_key: str) -> typing.Optional[str]:
    """
    Find cookie file - SIMPLE NAMES: instagram.txt, youtube.txt, etc.
    """
    # Simple file names - exactly what you have
    simple_files = [
        f"{platform_key}.txt",  # instagram.txt, youtube.txt, etc.
        "cookies.txt"  # Fallback to general cookies
    ]
    
    for filename in simple_files:
        cookie_path = cookies_dir / filename
        if cookie_path.exists() and cookie_path.stat().st_size > 10:
            logging.info(f"✅ Found cookie file: {filename}")
            return str(cookie_path)
    
    logging.warning(f"⚠️ No cookie file found for {platform_key}")
    return None

def _extract_browser_cookies(platform_key: str) -> typing.Optional[str]:
    """Extract cookies from browser using browser_cookie3"""
    try:
        import browser_cookie3 as bc3
    except ImportError:
        return None
    
    domain_map = {
        'youtube': '.youtube.com',
        'instagram': '.instagram.com',
        'tiktok': '.tiktok.com',
        'facebook': '.facebook.com',
        'twitter': '.twitter.com'
    }
    
    domain = domain_map.get(platform_key)
    browsers = [
        ('chrome', bc3.chrome),
        ('edge', bc3.edge), 
        ('firefox', bc3.firefox),
        ('safari', bc3.safari)
    ]
    
    for browser_name, browser_func in browsers:
        if not browser_func:
            continue
        try:
            logging.info(f"🔍 Trying to extract {platform_key} cookies from {browser_name}...")
            cookie_jar = browser_func(domain_name=domain) if domain else browser_func()
            
            if cookie_jar and len(cookie_jar) > 0:
                temp_file = tempfile.NamedTemporaryFile(
                    mode='w', 
                    suffix='.txt', 
                    delete=False, 
                    encoding='utf-8'
                )
                
                temp_file.write("# Netscape HTTP Cookie File\n")
                temp_file.write(f"# Extracted from {browser_name} for {platform_key}\n")
                temp_file.write(f"# Date: {time.strftime('%Y-%m-%d %H:%M:%S')}\n\n")
                
                for cookie in cookie_jar:
                    domain = getattr(cookie, 'domain', '')
                    flag = 'TRUE' if domain.startswith('.') else 'FALSE'
                    path = getattr(cookie, 'path', '/')
                    secure = 'TRUE' if getattr(cookie, 'secure', False) else 'FALSE'
                    expires = str(int(getattr(cookie, 'expires', 0))) if getattr(cookie, 'expires', 0) else '0'
                    name = getattr(cookie, 'name', '')
                    value = getattr(cookie, 'value', '')
                    
                    temp_file.write(f"{domain}\t{flag}\t{path}\t{secure}\t{expires}\t{name}\t{value}\n")
                
                temp_file.close()
                logging.info(f"✅ Extracted {len(cookie_jar)} cookies from {browser_name}")
                return temp_file.name
                
        except Exception as e:
            logging.debug(f"Failed to extract from {browser_name}: {e}")
            continue
    
    logging.warning(f"⚠️ Could not extract {platform_key} cookies from any browser")
    return None

def _load_cookies_to_instaloader(loader, cookie_file: str) -> bool:
    """Parse Netscape cookie file and load into Instaloader session"""
    try:
        cookies_dict = {}
        with open(cookie_file, 'r', encoding='utf-8') as f:
            for line in f:
                if line.strip() and not line.startswith('#'):
                    parts = line.strip().split('\t')
                    if len(parts) >= 7:
                        name = parts[5]
                        value = parts[6]
                        cookies_dict[name] = value
        
        if cookies_dict:
            loader.context._session.cookies.update(cookies_dict)
            username = loader.test_login()
            if username:
                loader.context.username = username
                logging.info(f"✅ Loaded Instagram cookies for user: {username}")
                return True
            else:
                logging.warning("⚠️ Instagram cookies loaded but test_login failed - possibly invalid/expired")
        else:
            logging.warning("⚠️ No cookies parsed from file")
        return False
    except Exception as e:
        logging.debug(f"Failed to load cookies to Instaloader: {e}")
        return False

# ============================================
# EXTRACTION METHODS - 5 LEVEL PRIORITY
# ============================================

def _extract_ytdlp_get_url(url: str, platform_key: str, cookie_file: str = None, max_videos: int = 0) -> typing.List[dict]:
    """METHOD 1: yt-dlp --get-url (Fastest)"""
    try:
        cmd = ['yt-dlp', '--get-url', '--flat-playlist', '--ignore-errors', '--no-warnings']
        if cookie_file:
            cmd.extend(['--cookies', cookie_file])
        if max_videos > 0:
            cmd.append(f'--playlist-end={max_videos}')
        
        # Platform optimizations
        if platform_key == 'youtube':
            if any(x in url.lower() for x in ['/@', '/channel/', '/c/', '/user/']):
                base_url = url.split('/videos')[0].split('/streams')[0].split('/shorts')[0]
                url = base_url + '/videos'
            cmd.extend(['--extractor-args', 'youtube:skip=dash,hls'])
        
        cmd.append(url)
        
        result = subprocess.run(cmd, capture_output=True, text=True, timeout=120)
        if result.returncode == 0 and result.stdout:
            urls = [line.strip() for line in result.stdout.splitlines() if line.strip().startswith('http')]
            return [{'url': u, 'title': u} for u in urls]
    except Exception as e:
        logging.debug(f"yt-dlp --get-url failed: {e}")
    
    return []

def _extract_ytdlp_json(url: str, platform_key: str, cookie_file: str = None, max_videos: int = 0) -> typing.List[dict]:
    """METHOD 2: yt-dlp --dump-json (More detailed)"""
    try:
        cmd = ['yt-dlp', '--dump-json', '--flat-playlist', '--ignore-errors', '--no-warnings']
        if cookie_file:
            cmd.extend(['--cookies', cookie_file])
        if max_videos > 0:
            cmd.append(f'--playlist-end={max_videos}')
        
        # Platform-specific args
        if platform_key == 'instagram':
            cmd.extend([
                '--extractor-args', 'instagram:feed_count=100',
                '--user-agent', 'Mozilla/5.0 (iPhone; CPU iPhone OS 14_6 like Mac OS X) AppleWebKit/605.1.15 (KHTML, like Gecko) Version/14.0.3 Mobile/15E148 Safari/604.1'
            ])
        elif platform_key == 'youtube':
            cmd.extend(['--extractor-args', 'youtube:player_client=android'])
        elif platform_key == 'tiktok':
            cmd.extend(['--user-agent', 'Mozilla/5.0 (Windows NT 10.0; Win64; x64) AppleWebKit/537.36'])
        
        cmd.append(url)
        
        result = subprocess.run(cmd, capture_output=True, text=True, timeout=180)
        if result.returncode == 0 and result.stdout:
            entries = []
            for line in result.stdout.splitlines():
                if not line.strip():
                    continue
                try:
                    data = json.loads(line)
                    video_url = data.get('webpage_url') or data.get('url')
                    if video_url:
                        entries.append({
                            'url': video_url,
                            'title': data.get('title', 'Untitled')[:100],
                            'duration': data.get('duration'),
                            'view_count': data.get('view_count'),
                        })
                except json.JSONDecodeError:
                    continue
            return entries
    except Exception as e:
        logging.debug(f"yt-dlp JSON failed: {e}")
    
    return []

def _extract_platform_specific(url: str, platform_key: str, cookie_file: str = None) -> typing.List[dict]:
    """METHOD 3: Platform-specific tools"""
    entries = []
    
    try:
        if platform_key == 'instagram':
            # Try gallery-dl for Instagram
            try:
                cmd = ['gallery-dl', '--dump-json', '--quiet']
                if cookie_file:
                    cmd.extend(['--cookies', cookie_file])
                cmd.append(url)
                
                result = subprocess.run(cmd, capture_output=True, text=True, timeout=60)
                if result.returncode == 0 and result.stdout:
                    for line in result.stdout.splitlines():
                        try:
                            data = json.loads(line)
                            if post_url := data.get('post_url') or data.get('url'):
                                entries.append({'url': post_url, 'title': 'Instagram Post'})
                        except:
                            pass
            except:
                pass
            
            # Try instaloader for Instagram
            if not entries:
                try:
                    import instaloader
                    username_match = re.search(r'instagram\.com/([^/?#]+)', url)
                    if username_match and username_match.group(1) not in ['p', 'reel', 'tv', 'stories']:
                        username = username_match.group(1)
                        loader = instaloader.Instaloader(
                            quiet=True, 
                            download_videos=False, 
                            save_metadata=False,
                            download_pictures=False
                        )
                        
                        # Load cookies manually from Netscape file
                        if cookie_file:
                            _load_cookies_to_instaloader(loader, cookie_file)
                        
                        profile = instaloader.Profile.from_username(loader.context, username)
                        for post in profile.get_posts():
                            entries.append({
                                'url': f"https://www.instagram.com/p/{post.shortcode}/",
                                'title': (post.caption or 'Instagram Post')[:100]
                            })
                            if len(entries) >= 100:  # Increased limit for better coverage
                                break
                except Exception as e:
                    logging.debug(f"Instaloader failed: {e}")
                    
        elif platform_key == 'tiktok':
            # Try Playwright for TikTok
            try:
                from playwright.sync_api import sync_playwright
                username_match = re.search(r'tiktok\.com/@([^/?#]+)', url)
                if username_match:
                    with sync_playwright() as p:
                        browser = p.chromium.launch(headless=True)
                        page = browser.new_page()
                        
                        # Set user agent
                        page.set_extra_http_headers({
                            'User-Agent': 'Mozilla/5.0 (Windows NT 10.0; Win64; x64) AppleWebKit/537.36'
                        })
                        
                        page.goto(f"https://www.tiktok.com/@{username_match.group(1)}", timeout=30000)
                        time.sleep(3)
                        
                        # Scroll to load videos
                        for _ in range(3):
                            page.evaluate("window.scrollBy(0, 1000)")
                            time.sleep(1)
                        
                        video_links = page.query_selector_all('a[href*="/video/"]')
                        for link in video_links:
                            if href := link.get_attribute('href'):
                                full_url = f"https://www.tiktok.com{href}" if not href.startswith('http') else href
                                entries.append({'url': full_url, 'title': 'TikTok Video'})
                        
                        browser.close()
            except Exception as e:
                logging.debug(f"Playwright failed: {e}")
                
    except Exception as e:
        logging.debug(f"Platform-specific extraction failed: {e}")
    
    return entries

def _extract_with_selenium(url: str, platform_key: str) -> typing.List[dict]:
    """METHOD 4: Selenium WebDriver (Last resort browser automation)"""
    try:
        from selenium import webdriver
        from selenium.webdriver.common.by import By
        from selenium.webdriver.chrome.options import Options
        
        options = Options()
        options.add_argument('--headless')
        options.add_argument('--no-sandbox')
        options.add_argument('--disable-dev-shm-usage')
        options.add_argument('--user-agent=Mozilla/5.0 (Windows NT 10.0; Win64; x64) AppleWebKit/537.36')
        
        driver = webdriver.Chrome(options=options)
        driver.get(url)
        time.sleep(5)
        
        entries = []
        
        if platform_key == 'instagram':
            # Find post links
            links = driver.find_elements(By.CSS_SELECTOR, 'a[href*="/p/"]')
            for link in links:
                if href := link.get_attribute('href'):
                    entries.append({'url': href, 'title': 'Instagram Post'})
                    
        elif platform_key == 'tiktok':
            # Find video links
            links = driver.find_elements(By.CSS_SELECTOR, 'a[href*="/video/"]')
            for link in links:
                if href := link.get_attribute('href'):
                    entries.append({'url': href, 'title': 'TikTok Video'})
                    
        elif platform_key == 'youtube':
            # Find video links
            links = driver.find_elements(By.CSS_SELECTOR, 'a[href*="/watch?v="]')
            for link in links:
                if href := link.get_attribute('href'):
                    entries.append({'url': href, 'title': 'YouTube Video'})
        
        driver.quit()
        return entries
        
    except Exception as e:
        logging.debug(f"Selenium failed: {e}")
        return []

def _extract_requests_scraping(url: str, platform_key: str, cookie_file: str = None) -> typing.List[dict]:
    """METHOD 5: Lightweight requests scraping"""
    try:
        import requests
        from bs4 import BeautifulSoup
        
        headers = {
            'User-Agent': 'Mozilla/5.0 (Windows NT 10.0; Win64; x64) AppleWebKit/537.36',
            'Accept': 'text/html,application/xhtml+xml,application/xml;q=0.9,*/*;q=0.8',
            'Accept-Language': 'en-US,en;q=0.5',
            'Accept-Encoding': 'gzip, deflate, br',
            'DNT': '1',
            'Connection': 'keep-alive',
            'Upgrade-Insecure-Requests': '1',
        }
        
        cookies = {}
        if cookie_file:
            try:
                with open(cookie_file, 'r', encoding='utf-8') as f:
                    for line in f:
                        if line.strip() and not line.startswith('#'):
                            parts = line.strip().split('\t')
                            if len(parts) >= 7:
                                cookies[parts[5]] = parts[6]
            except Exception as e:
                logging.debug(f"Error loading cookies: {e}")
        
        response = requests.get(url, headers=headers, cookies=cookies, timeout=15)
        if response.status_code != 200:
            return []
        
        soup = BeautifulSoup(response.text, 'html.parser')
        entries = []
        
        # Platform-specific parsing
        if platform_key == 'instagram':
            for link in soup.find_all('a', href=re.compile(r'/p/[\w-]+/')):
                if href := link.get('href'):
                    full_url = f"https://www.instagram.com{href}" if not href.startswith('http') else href
                    entries.append({'url': full_url, 'title': 'Instagram Post'})
                    
        elif platform_key == 'youtube':
            # Look for video IDs in page content
            video_ids = re.findall(r'"videoId":"([\w-]{11})"', response.text)
            for vid in set(video_ids):
                entries.append({'url': f"https://www.youtube.com/watch?v={vid}", 'title': 'YouTube Video'})
                
        elif platform_key == 'tiktok':
            # Look for TikTok video URLs
            tiktok_urls = re.findall(r'https://www\.tiktok\.com/@[^/]+/video/\d+', response.text)
            for tiktok_url in set(tiktok_urls):
                entries.append({'url': tiktok_url, 'title': 'TikTok Video'})
        
        return entries
        
    except Exception as e:
        logging.debug(f"Requests scraping failed: {e}")
        return []

# ============================================
# MAIN EXTRACTION LOGIC - 5 LEVEL PRIORITY
# ============================================

def extract_links_all_methods(url: str, platform_key: str, cookies_dir: Path, options: dict = None) -> typing.Tuple[typing.List[dict], str]:
    """
    Try ALL methods in priority order until success
    """
    options = options or {}
    max_videos = int(options.get('max_videos', 0) or 0)
    creator = _extract_creator_from_url(url, platform_key)
    
    # Find cookies - USING SIMPLE NAMES
    cookie_file = _find_cookie_file(cookies_dir, platform_key)
    temp_cookie_file = None
    
    # If no manual cookie found, try browser extraction
    if not cookie_file:
        temp_cookie_file = _extract_browser_cookies(platform_key)
        if temp_cookie_file:
            cookie_file = temp_cookie_file
            logging.info("✅ Using browser-extracted cookies")
    
    entries = []
    method_used = "No method succeeded"
    
    # METHOD 1: yt-dlp --get-url (Fastest)
    if not entries:
        logging.info("🔄 Method 1: yt-dlp --get-url")
        entries = _extract_ytdlp_get_url(url, platform_key, cookie_file, max_videos)
        if entries:
            method_used = "yt-dlp --get-url"
    
    # METHOD 2: yt-dlp --dump-json (Detailed)
    if not entries:
        logging.info("🔄 Method 2: yt-dlp --dump-json")
        entries = _extract_ytdlp_json(url, platform_key, cookie_file, max_videos)
        if entries:
            method_used = "yt-dlp --dump-json"
    
    # METHOD 3: Platform-specific tools
    if not entries:
        logging.info("🔄 Method 3: Platform-specific tools")
        entries = _extract_platform_specific(url, platform_key, cookie_file)
        if entries:
            method_used = "Platform-specific"
    
    # METHOD 4: Selenium
    if not entries:
        logging.info("🔄 Method 4: Selenium")
        entries = _extract_with_selenium(url, platform_key)
        if entries:
            method_used = "Selenium"
    
    # METHOD 5: Requests scraping
    if not entries:
        logging.info("🔄 Method 5: Requests scraping")
        entries = _extract_requests_scraping(url, platform_key, cookie_file)
        if entries:
            method_used = "Requests scraping"
    
    # Cleanup temp cookies
    if temp_cookie_file and os.path.exists(temp_cookie_file):
        try:
            os.unlink(temp_cookie_file)
        except:
            pass
    
    # Apply final limits
    if max_videos > 0 and entries:
        entries = entries[:max_videos]
    
    if entries:
        logging.info(f"✅ Success with {method_used}: {len(entries)} links found")
    else:
        logging.warning(f"❌ All methods failed for {url}")
    
    return entries, creator

# ============================================
# PYQT THREAD CLASSES - FIXED BULK SAVE
# ============================================

class LinkGrabberThread(QThread):
    """Single URL - All Methods"""
    
    progress = pyqtSignal(str)
    progress_percent = pyqtSignal(int)
    link_found = pyqtSignal(str, str)
    finished = pyqtSignal(bool, str, list)
    save_triggered = pyqtSignal(str, list)

    def __init__(self, url: str, options: dict = None):
        super().__init__()
        self.url = url.strip()
        self.options = options or {}
        self.is_cancelled = False
        self.found_links = []
        
        this_file = Path(__file__).resolve()
        self.cookies_dir = this_file.parent.parent.parent / "cookies"
        self.cookies_dir.mkdir(parents=True, exist_ok=True)

    def run(self):
        try:
            if not self.url:
                self.finished.emit(False, "❌ No URL provided", [])
                return

            self.progress.emit("🔍 Detecting platform...")
            self.progress_percent.emit(10)
            
            platform_key = _detect_platform_key(self.url)
            
            if platform_key == 'unknown':
                self.finished.emit(False, "❌ Unsupported platform or invalid URL", [])
                return

            self.progress.emit(f"✅ Platform: {platform_key.upper()}")
            self.progress_percent.emit(20)

            # Extract using all methods
            self.progress.emit("🚀 Starting multi-method extraction...")
            entries, creator = extract_links_all_methods(
                self.url, platform_key, self.cookies_dir, self.options
            )

            if not entries:
                error_msg = (
                    f"❌ No links found from @{creator}\n\n"
                    "Possible reasons:\n"
                    "• Private account (add cookies to cookies/ folder)\n"  
                    "• Invalid URL\n"
                    "• Platform blocking access\n"
                    "• No content available\n\n"
                    f"💡 Add cookies to: {self.cookies_dir / f'{platform_key}.txt'}"
                )
                self.finished.emit(False, error_msg, [])
                return

            self.progress.emit(f"✅ Found {len(entries)} items from @{creator}")
            self.progress_percent.emit(60)

            # Process results
            total = len(entries)
            self.found_links = []
            
            for idx, entry in enumerate(entries, 1):
                if self.is_cancelled:
                    break
                    
                self.found_links.append(entry)
                display = entry['url']
                self.progress.emit(f"🔗 [{idx}/{total}] {display[:80]}...")
                self.link_found.emit(entry['url'], display)
                
                pct = 60 + int((idx / total) * 35)
                self.progress_percent.emit(min(pct, 95))

            if self.is_cancelled:
                self.finished.emit(False, f"⚠️ Cancelled. Got {len(self.found_links)} links.", self.found_links)
                return

            self.progress.emit(f"✅ Success! {len(self.found_links)} links from @{creator}")
            self.progress_percent.emit(100)
            
            self.finished.emit(True, f"✅ {len(self.found_links)} links from @{creator}", self.found_links)

        except Exception as e:
            error_msg = f"❌ Unexpected error: {str(e)[:200]}"
            self.progress.emit(error_msg)
            self.finished.emit(False, error_msg, self.found_links)

    def save_to_file(self, creator_name: str):
        """Save with per-creator organization (matched to bulk)"""
        if not self.found_links:
            return
            
        desktop = Path.home() / "Desktop"
        main_folder = desktop / "Toseeq Links Grabber"
        main_folder.mkdir(parents=True, exist_ok=True)
        
        safe_creator = _safe_filename(f"@{creator_name}")
        creator_folder = main_folder / safe_creator
        creator_folder.mkdir(exist_ok=True)
        
        filename = f"{_safe_filename(creator_name)}_links.txt"
        filepath = creator_folder / filename
        
        with open(filepath, "w", encoding="utf-8") as f:
            f.write(f"# Creator: {creator_name}\n")
            f.write(f"# Total Links: {len(self.found_links)}\n")
            f.write(f"# Date: {time.strftime('%Y-%m-%d %H:%M:%S')}\n")
            f.write(f"# Source URL: {self.url}\n")
            f.write("#" + "="*50 + "\n\n")
            
            for link in self.found_links:
                f.write(f"{link['url']}\n")
        
        self.save_triggered.emit(str(filepath), self.found_links)

    def cancel(self):
        self.is_cancelled = True


class BulkLinkGrabberThread(QThread):
    """Bulk URLs - All Methods with PROPER Per-Creator Folders"""
    
    progress = pyqtSignal(str)
    progress_percent = pyqtSignal(int)
    link_found = pyqtSignal(str, str)
    finished = pyqtSignal(bool, str, list)
    save_triggered = pyqtSignal(str, list)

    def __init__(self, urls: typing.List[str], options: dict = None):
        super().__init__()
        self.urls = [u.strip() for u in urls if u.strip()]
        self.options = options or {}
        self.is_cancelled = False
        self.found_links = []
        self.creator_links_map = {}
        
        this_file = Path(__file__).resolve()
        self.cookies_dir = this_file.parent.parent.parent / "cookies"
        self.cookies_dir.mkdir(parents=True, exist_ok=True)

    def run(self):
        try:
            total_urls = len(self.urls)
            if total_urls == 0:
                self.finished.emit(False, "❌ No URLs provided", [])
                return

            # Remove duplicate URLs
            self.urls = list(set(self.urls))
            total_urls = len(self.urls)
            self.progress.emit(f"✅ Removed duplicates. Processing {total_urls} unique URLs")

            self.found_links = []
            self.creator_links_map = {}
            
            for i, url in enumerate(self.urls, 1):
                if self.is_cancelled:
                    break
                
                self.progress.emit(f"🚀 Processing {i}/{total_urls}: {url[:60]}...")
                platform_key = _detect_platform_key(url)
                
                entries, creator = extract_links_all_methods(
                    url,
                    platform_key,
                    self.cookies_dir,
                    self.options
                )
                
                if creator not in self.creator_links_map:
                    self.creator_links_map[creator] = []
                
                for entry in entries:
                    if self.is_cancelled:
                        break
                    
                    self.found_links.append(entry)
                    self.creator_links_map[creator].append(entry)
                    display = entry['url']
                    self.progress.emit(f"🔗 [@{creator}] {display[:60]}...")
                    self.link_found.emit(entry['url'], display)
                
                pct = int((i / total_urls) * 95)
                self.progress_percent.emit(pct)

            if self.is_cancelled:
                self.finished.emit(
                    False,
                    f"⚠️ Cancelled. {len(self.found_links)} links from {len(self.creator_links_map)} creators.",
                    self.found_links
                )
                return

            self.progress.emit(
                f"\n✅ BULK EXTRACTION COMPLETE!\n"
                f"📊 Total: {len(self.found_links)} links from {len(self.creator_links_map)} creators\n"
            )
            
            for creator, links in self.creator_links_map.items():
                self.progress.emit(f"  📁 @{creator}: {len(links)} links")
            
            self.progress.emit("\n💾 Click 'Save to Folder' to organize and save")
            self.progress_percent.emit(100)
            
            self.finished.emit(
                True,
                f"✅ Bulk complete! {len(self.found_links)} links from {len(self.creator_links_map)} creators.",
                self.found_links
            )

        except Exception as e:
            logging.error(f"Bulk error: {e}", exc_info=True)
            self.finished.emit(False, f"❌ Bulk error: {str(e)[:200]}", self.found_links)

    def save_to_file(self):
        """Save with proper per-creator folder organization"""
        if not self.found_links or not self.creator_links_map:
            self.progress.emit("❌ No links to save")
            return
        
        desktop = Path.home() / "Desktop"
        main_folder = desktop / "Toseeq Links Grabber"
        base_dir = str(main_folder)
        
        # Save using the new helper function with creator_links_map
        saved_files = _save_links_by_creator(self.creator_links_map, base_dir)
        
        # Create comprehensive summary
        try:
            summary_file = main_folder / "BULK_EXTRACTION_SUMMARY.txt"
            with open(summary_file, "w", encoding="utf-8") as f:
                f.write("# ULTIMATE BULK LINK GRABBER SUMMARY\n")
                f.write(f"# Date: {time.strftime('%Y-%m-%d %H:%M:%S')}\n")
                f.write(f"# Total Creators: {len(self.creator_links_map)}\n")
                f.write(f"# Total Links: {len(self.found_links)}\n")
                f.write("#" + "="*60 + "\n\n")
                
                for creator, links in self.creator_links_map.items():
                    f.write(f"📁 Creator: {creator}\n")
                    f.write(f"   Links: {len(links)}\n")
                    f.write(f"   Folder: @{_safe_filename(creator)}/\n\n")
        
            saved_files.append(str(summary_file))
            self.progress.emit(f"💾 Saved summary: {summary_file}")
        
        except Exception as e:
            self.progress.emit(f"❌ Error creating summary: {e}")

        self.progress.emit(
            f"\n🎉 BULK SAVE COMPLETE!\n"
            f"📁 Main Folder: {main_folder}\n"
            f"💾 Files Saved: {len(saved_files)}"
        )
        self.save_triggered.emit(str(main_folder), self.found_links)

    def cancel(self):
        self.is_cancelled = True<|MERGE_RESOLUTION|>--- conflicted
+++ resolved
@@ -1,22 +1,6 @@
 """
-<<<<<<< HEAD
-modules/link_grabber/core.py
-Fast and simple link grabber using yt-dlp for multiple platforms.
-
-Features:
-- Multi-platform support: YouTube, TikTok, Instagram, Facebook, Twitter
-- Creator-specific folders: Desktop/Toseeq Links Grabber/{CreatorName}/{CreatorName}_links.txt
-- Duplicate URL removal (automatic)
-- Cookie support: Manual cookies + Browser auto-extract
-- Bulk processing with real-time saving
-- Beautiful summary with folder structure
-
-Signals emitted to GUI:
-    progress(str), progress_percent(int), link_found(str, str), finished(bool, str, list), save_triggered(str, list)
-=======
 ULTIMATE LINK GRABBER - All Methods Combined
 FIXED: Per-creator folder organization in bulk mode
->>>>>>> a07e1071
 """
 
 from PyQt5.QtCore import QThread, pyqtSignal
