--- conflicted
+++ resolved
@@ -40,24 +40,8 @@
 class BrowserController:
     """Controls anti-detect browser launching and profile management"""
 
-<<<<<<< HEAD
-    def __init__(self, config):
-        """
-        Initialize browser controller
-
-        Args:
-            config: ConfigLoader instance
-        """
-        if not SELENIUM_AVAILABLE:
-            raise ImportError(
-                "Selenium is required for browser automation.\n"
-                "Install it with: pip install selenium webdriver-manager"
-            )
-
-=======
     def __init__(self, config: SettingsManager):
         """Initialize browser controller."""
->>>>>>> f459a4a5
         self.config = config
         self.active_browsers = {}
         self.active_drivers = {}
