--- conflicted
+++ resolved
@@ -1,10 +1,6 @@
 """Core implementation for the smart video downloader."""
 
 import os
-<<<<<<< HEAD
-import re
-=======
->>>>>>> 31e5dace
 import subprocess
 from datetime import datetime, timedelta
 from pathlib import Path
@@ -12,10 +8,6 @@
 import yt_dlp
 from PyQt5.QtCore import QThread, pyqtSignal
 
-<<<<<<< HEAD
-from .cookies_utils import ensure_netscape_cookie
-=======
->>>>>>> 31e5dace
 from .url_utils import (
     coerce_bool,
     extract_urls,
@@ -199,13 +191,7 @@
             for candidate in candidates:
                 try:
                     if candidate and candidate.exists() and candidate.stat().st_size > 10:
-<<<<<<< HEAD
-                        prepared = ensure_netscape_cookie(candidate, platform)
-                        if prepared:
-                            return prepared
-=======
                         return str(candidate)
->>>>>>> 31e5dace
                 except Exception:
                     continue
         except Exception:
