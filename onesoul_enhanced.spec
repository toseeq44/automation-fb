# -*- mode: python ; coding: utf-8 -*-

"""
OneSoul PyInstaller Spec File
Comprehensive configuration for bundling all dependencies

IMPORTANT: Before building, ensure these files exist:
- cloudflared.exe (in root directory)
- ffmpeg/ffmpeg.exe and ffmpeg/ffprobe.exe
"""

import os
from pathlib import Path

block_cipher = None

# Optional binaries - only include if they exist
optional_binaries = []
if os.path.exists('cloudflared.exe'):
    optional_binaries.append(('cloudflared.exe', '.'))
else:
    print("⚠️  WARNING: cloudflared.exe not found - skipping")

# Optional data files - only include if they exist
optional_datas = []

# Check for ffmpeg
if os.path.exists('ffmpeg') and os.path.isdir('ffmpeg'):
    optional_datas.append(('ffmpeg', 'ffmpeg'))
    print("✓ ffmpeg directory found")
else:
    print("⚠️  WARNING: ffmpeg directory not found - video editing may not work")

# Check for presets
if os.path.exists('presets') and os.path.isdir('presets'):
    optional_datas.append(('presets', 'presets'))
    print("✓ presets directory found")
else:
    print("⚠️  WARNING: presets directory not found")

a = Analysis(
    ['main.py'],
    pathex=['.'],
<<<<<<< HEAD
    binaries=[
        ('cloudflared.exe', '.'),
        ('yt-dlp.exe', '.'),  # Bundle yt-dlp for video downloads
    ],
=======
    binaries=optional_binaries,
>>>>>>> 49055d97
    datas=[
        # Helper images for auto uploader (REQUIRED - image recognition)
        ('modules/auto_uploader/helper_images/*.png', 'modules/auto_uploader/helper_images'),

        # Creator shortcuts and data (for IXBrowser/GoLogin)
        ('modules/auto_uploader/creator_shortcuts', 'modules/auto_uploader/creator_shortcuts'),
        ('modules/auto_uploader/creators', 'modules/auto_uploader/creators'),
        ('modules/auto_uploader/data', 'modules/auto_uploader/data'),

        # NOTE: ix_data is NOT included - it's a runtime workspace created automatically

        # GUI assets (new design)
        ('gui-redesign/assets/*.html', 'gui-redesign/assets'),
        ('gui-redesign/assets/*.svg', 'gui-redesign/assets'),
        ('gui-redesign/assets/*.ico', 'gui-redesign/assets'),

        # Configs to bundle
        ('api_config.json', '.'),
    ] + optional_datas,  # Add optional data files
    hiddenimports=[
        # PyQt5 essentials
        'PyQt5.sip',
        'PyQt5.QtWebEngineWidgets',
        'PyQt5.QtCore',
        'PyQt5.QtGui',
        'PyQt5.QtWidgets',
        
        # Video downloader dependencies
        'yt_dlp',
        'yt_dlp.extractor',
        'yt_dlp.downloader',
        'yt_dlp.postprocessor',
        
        # HTTP and networking
        'requests',
        'urllib3',
        'certifi',
        
        # Cookies and authentication
        'browser_cookie3',
        'cryptography',
        'cryptography.fernet',
        
        # Video editor dependencies
        'moviepy',
        'moviepy.video',
        'moviepy.audio',
        'moviepy.editor',
        'imageio',
        'imageio_ffmpeg',
        'numpy',
        'scipy',
        'PIL',
        'pillow',
        
        # Browser automation
        'pyautogui',
        'pygetwindow',
        'opencv-python',
        'cv2',
        'psutil',
        
        # License system
        'json',
        'hashlib',
        'hmac',
        'base64',
        
        # API Manager
        'google.auth',
        'googleapiclient',
        'googleapiclient.discovery',
        
        # Instagram
        'instaloader',
        
        # Parsing
        'beautifulsoup4',
        'bs4',
        'lxml',
        'lxml.etree',
        
        # Utilities
        'pyperclip',
        'pathlib',
        
        # Logging
        'logging',
        'logging.handlers',
        
        # Config
        'modules.config',
        'modules.config.config_manager',
        'modules.config.utils',
        
        # All major modules
        'modules.api_manager',
        'modules.auto_uploader',
        'modules.license',
        'modules.link_grabber',
        'modules.logging',
        'modules.metadata_remover',
        'modules.ui',
        'modules.video_downloader',
        'modules.video_editor',
        'modules.workflows',
        'modules.cookies_manager',
    ],
    hookspath=[],
    hooksconfig={},
    runtime_hooks=[],
    excludes=[
        'server',  # Exclude server folder (separate app)
        'instance',
        'test_*',  # Exclude test files
        '_pytest',
        'pytest',
    ],
    win_no_prefer_redirects=False,
    win_private_assemblies=False,
    cipher=block_cipher,
    noarchive=False,
)

pyz = PYZ(a.pure, a.zipped_data, cipher=block_cipher)

exe = EXE(
    pyz,
    a.scripts,
    [],
    exclude_binaries=True,
    name='OneSoul',
    debug=False,
    bootloader_ignore_signals=False,
    strip=False,
    upx=False,
    console=False,  # No console window
    disable_windowed_traceback=False,
    target_arch=None,
    codesign_identity=None,
    entitlements_file=None,
    icon='gui-redesign/assets/onesoul_logo.ico',
)

coll = COLLECT(
    exe,
    a.binaries,
    a.zipfiles,
    a.datas,
    strip=False,
    upx=False,
    upx_exclude=[],
    name='OneSoul'
)<|MERGE_RESOLUTION|>--- conflicted
+++ resolved
@@ -41,14 +41,9 @@
 a = Analysis(
     ['main.py'],
     pathex=['.'],
-<<<<<<< HEAD
     binaries=[
         ('cloudflared.exe', '.'),
-        ('yt-dlp.exe', '.'),  # Bundle yt-dlp for video downloads
     ],
-=======
-    binaries=optional_binaries,
->>>>>>> 49055d97
     datas=[
         # Helper images for auto uploader (REQUIRED - image recognition)
         ('modules/auto_uploader/helper_images/*.png', 'modules/auto_uploader/helper_images'),
