--- conflicted
+++ resolved
@@ -3,22 +3,12 @@
 INTELLIGENT LINK GRABBER - Smart & Self-Learning
 
 Features:
-<<<<<<< HEAD
-- 🧠 INTELLIGENT: Learns which method works best for each creator
-- 📅 DATE EXTRACTION: Gets upload dates and sorts newest first
-- 🔄 RETRY MECHANISM: Auto-retries on failures
-- 🍪 COOKIE SUPPORT: Uses cookies from root/cookies folder
-- 📊 PERFORMANCE TRACKING: Records and optimizes method selection
-- 🎯 MULTI-METHOD: 10+ extraction methods with fallback
-- 🗂️ PER-CREATOR FOLDERS: Organized output
-=======
 - ALL extraction methods: yt-dlp, instaloader, gallery-dl, playwright, selenium, requests
 - PER-CREATOR FOLDERS for both single and bulk mode
-- Desktop/Links Grabber/@{CreatorName}/{CreatorName}_links.txt
+- Desktop/Toseeq Links Grabber/@{CreatorName}/{CreatorName}_links.txt
 - Automatic duplicate removal
 - Crash protection
 - Multi-platform support
->>>>>>> f5fa8d6d
 """
 
 from PyQt5.QtCore import QThread, pyqtSignal
@@ -305,13 +295,8 @@
 def _create_creator_folder(creator_name: str) -> Path:
     """Create creator folder and return path"""
     desktop = Path.home() / "Desktop"
-<<<<<<< HEAD
-    base_folder = desktop / "Links Graber"
-
-=======
-    base_folder = desktop / "Links Grabber"
+    base_folder = desktop / "Toseeq Links Grabber"
     
->>>>>>> f5fa8d6d
     safe_creator = _safe_filename(f"@{creator_name}")
     creator_folder = base_folder / safe_creator
     creator_folder.mkdir(parents=True, exist_ok=True)
@@ -1397,8 +1382,6 @@
             self.progress.emit(error_msg)
             self.finished.emit(False, error_msg, self.found_links)
 
-<<<<<<< HEAD
-=======
     def _save_creator_immediately(self, creator_name: str) -> str:
         """Save a creator's links immediately and return file path"""
         if creator_name not in self.creator_data:
@@ -1416,7 +1399,7 @@
     def _create_summary_file(self) -> str:
         """Create bulk extraction summary file"""
         desktop = Path.home() / "Desktop"
-        base_folder = desktop / "Links Grabber"
+        base_folder = desktop / "Toseeq Links Grabber"
         
         summary_file = base_folder / "BULK_EXTRACTION_SUMMARY.txt"
         
@@ -1458,9 +1441,8 @@
         
         # Emit save signal
         desktop = Path.home() / "Desktop"
-        base_folder = desktop / "Links Grabber"
+        base_folder = desktop / "Toseeq Links Grabber"
         self.save_triggered.emit(str(base_folder), self.found_links)
 
->>>>>>> f5fa8d6d
     def cancel(self):
         self.is_cancelled = True